--- conflicted
+++ resolved
@@ -1,463 +1,238 @@
-<<<<<<< HEAD
-//
-// <copyright file="EvalReader.h" company="Microsoft">
-//     Copyright (c) Microsoft Corporation.  All rights reserved.
-// </copyright>
-//
-#pragma once
-
-#define DATAREADER_LOCAL
-#include "DataReader.h"
-
-namespace Microsoft { namespace MSR { namespace CNTK {
-
-// Evaluation Reader class
-// interface to pass to evaluation DLL
-template<class ElemType>
-class EvalReader : public IDataReader<ElemType>
-{
-    typedef typename IDataReader<ElemType>::LabelType LabelType;
-    typedef typename IDataReader<ElemType>::LabelIdType LabelIdType;
-private:
-    std::map<std::wstring, std::vector<ElemType>*>* m_inputs; // our input data
-    std::map<std::wstring, size_t>* m_dimensions; // the number of rows for the input data
-    size_t m_recordCount; // count of records in this data
-    size_t m_currentRecord; // next record number to read
-    size_t m_mbSize;
-    vector<size_t> m_switchFrame;
-    size_t m_oldSig;
-public:
-    // Method to setup the data for the reader
-    void SetData(std::map<std::wstring, std::vector<ElemType>*>* inputs, std::map<std::wstring, size_t>* dimensions)
-    {
-        m_inputs = inputs;
-        m_dimensions = dimensions;
-        m_currentRecord = 0;
-        m_recordCount = 0;
-        for (auto iter = inputs->begin(); iter != inputs->end(); ++iter)
-        {
-            // figure out the dimension of the data
-            const std::wstring& val = iter->first;
-            size_t count = (*inputs)[val]->size();
-            size_t rows = (*dimensions)[val];
-            size_t recordCount = count/rows;
-
-
-            if (m_recordCount != 0)
-            {
-                // record count must be the same for all the data
-                if (recordCount != m_recordCount)
-                    RuntimeError("Record Count of %ls (%lux%lu) does not match the record count of previous entries (%lu).", val.c_str(), rows, recordCount, m_recordCount);
-            }
-            else
-            {
-                m_recordCount = recordCount;
-            }
-        }
-    }
-
-    void SetBoundary (size_t newSig)
-    {
-        if (m_switchFrame.size()==0)
-        {
-            m_oldSig = newSig;
-            m_switchFrame.assign(1,0);
-        } else
-        {
-            if (m_oldSig==newSig)
-            {
-                m_switchFrame[0] = m_mbSize+8888;
-            }
-            else
-            {
-                m_switchFrame[0] = 0;
-                m_oldSig = newSig;
-            }
-        }
-
-    }
-
-    virtual void Init(const ConfigParameters& /*config*/)
-    {
-    }
-
-    // Destroy - cleanup and remove this class
-    // NOTE: this destroys the object, and it can't be used past this point
-    virtual void Destroy()
-    {
-        delete this;
-    }
-
-    // EvalReader Constructor
-    // config - [in] configuration parameters for the datareader 
-    EvalReader(const ConfigParameters& config)
-    {
-        m_recordCount = m_currentRecord = 0;
-        Init(config);
-    }
-
-    // Destructor - free up the matrix values we allocated
-    virtual ~EvalReader()
-    {
-    }
-
-    //StartMinibatchLoop - Startup a minibatch loop 
-    // mbSize - [in] size of the minibatch (number of frames, etc.)
-    // epoch - [in] epoch number for this loop
-    // requestedEpochSamples - [in] number of samples to randomize, defaults to requestDataSize which uses the number of samples there are in the dataset
-    virtual void StartMinibatchLoop(size_t mbSize, size_t /*epoch*/, size_t /*requestedEpochSamples=requestDataSize*/)
-    {
-        m_mbSize = min(mbSize,m_recordCount);
-    }
-
-    // GetMinibatch - Get the next minibatch (features and labels)
-    // matrices - [in] a map with named matrix types (i.e. 'features', 'labels') mapped to the corresponing matrix, 
-    //             [out] each matrix resized if necessary containing data. 
-    // returns - true if there are more minibatches, false if no more minibatchs remain
-    virtual bool GetMinibatch(std::map<std::wstring, Matrix<ElemType>*>& matrices)
-    {
-        // how many records are we reading this time
-        size_t recordCount = min(m_mbSize, m_recordCount-m_currentRecord);
-
-        // check to see if we are out of records in this current dataset
-        if (m_currentRecord >= m_recordCount)
-            return false;
-
-        // loop through all the input vectors to copy the data over
-        for (auto iter = m_inputs->begin(); iter != m_inputs->end(); ++iter)
-        {
-            // figure out the dimension of the data
-            std::wstring val = iter->first;
-            size_t rows = (*m_dimensions)[val];
-            //size_t count = rows*recordCount;
-
-            // find the output matrix we want to fill
-            auto iterIn = matrices.find(val);
-
-            // allocate the matrix if we don't have one yet
-            if (iterIn == matrices.end())
-            {
-                RuntimeError("No matrix data found for key '%ls', cannot continue", val.c_str());
-            }
-
-            Matrix<ElemType>* matrix = iterIn->second;
-
-            // resize to the proper size to hold the data
-            matrix->Resize(rows, recordCount);
-
-            // copy over the data
-            std::vector<ElemType>* data = iter->second;
-            //size_t  = m_currentRecord*rows;
-            void* mat = &(*matrix)(0,0);
-            size_t matSize = matrix->GetNumElements()*sizeof(ElemType);
-            void* dataPtr = (void*)((ElemType*)data->data() + m_currentRecord*rows);
-            size_t dataSize = rows*recordCount*sizeof(ElemType);
-            memcpy_s(mat, matSize, dataPtr, dataSize);
-        }
-
-        // increment our record pointer
-        m_currentRecord += recordCount;
-
-        // return true if we returned any data whatsoever
-        return true;
-    }
-
-    size_t NumberSlicesInEachRecurrentIter() {return 1;}
-
-    void SetNbrSlicesEachRecurrentIter(const size_t ) {}
-    void SetSentenceSegBatch(std::vector<size_t> &sentenceEnd)
-    {
-        sentenceEnd.resize(m_switchFrame.size());
-        for (size_t i = 0; i < m_switchFrame.size(); i++)
-        {
-            sentenceEnd[i] = m_switchFrame[i];
-        }
-    }
-    void SetSentenceSegBatch(Matrix<ElemType> &/*sentenceBegin*/, vector<MinibatchPackingFlag>& /*minibatchPackingFlag*/)
-    {
-    }
-
-    void GetSentenceBoundary(std::vector<size_t> boundaryInfo)
-    {
-        m_switchFrame.resize(boundaryInfo.size());
-        for (size_t i = 0; i < m_switchFrame.size(); i ++)
-        {
-            m_switchFrame[i] = boundaryInfo[i];
-        }
-    }
-
-    void SetRandomSeed(int) { NOT_IMPLEMENTED;  }
-
-    // GetLabelMapping - Gets the label mapping from integer index to label type 
-    // returns - a map from numeric datatype to native label type 
-    virtual const std::map<typename EvalReader<ElemType>::LabelIdType, typename EvalReader<ElemType>::LabelType>& GetLabelMapping(const std::wstring& /*sectionName*/) 
-    {
-        static std::map<typename EvalReader<ElemType>::LabelIdType, typename EvalReader<ElemType>::LabelType> labelMap;
-        return labelMap;
-    }
-
-    // SetLabelMapping - Sets the label mapping from integer index to label 
-    // labelMapping - mapping table from label values to IDs (must be 0-n)
-    // note: for tasks with labels, the mapping table must be the same between a training run and a testing run 
-    virtual void SetLabelMapping(const std::wstring& /*sectionName*/, const std::map<typename EvalReader<ElemType>::LabelIdType, typename EvalReader<ElemType>::LabelType>& /*labelMapping*/) {}
-
-    // GetData - Gets metadata from the specified section (into CPU memory) 
-    // sectionName - section name to retrieve data from
-    // numRecords - number of records to read
-    // data - pointer to data buffer, if NULL, dataBufferSize will be set to size of required buffer to accomidate request
-    // dataBufferSize - [in] size of the databuffer in bytes
-    //                  [out] size of buffer filled with data
-    // recordStart - record to start reading from, defaults to zero (start of data)
-    // returns: true if data remains to be read, false if the end of data was reached
-    virtual bool GetData(const std::wstring& /*sectionName*/, size_t /*numRecords*/, void* /*data*/, size_t& /*dataBufferSize*/, size_t /*recordStart=0*/) 
-    {
-        return false;
-    }
-
-    virtual bool DataEnd(EndDataType /*endDataType*/)
-    {
-        return m_currentRecord < m_recordCount;
-    }
-};
-
-}}}
-=======
-//
-// <copyright file="EvalReader.h" company="Microsoft">
-//     Copyright (c) Microsoft Corporation.  All rights reserved.
-// </copyright>
-//
-#pragma once
-
-#define DATAREADER_LOCAL
-#include "DataReader.h"
-
-namespace Microsoft { namespace MSR { namespace CNTK {
-
-// Evaluation Reader class
-// interface to pass to evaluation DLL
-template<class ElemType>
-class EvalReader : public IDataReader<ElemType>
-{
-    typedef typename IDataReader<ElemType>::LabelType LabelType;
-    typedef typename IDataReader<ElemType>::LabelIdType LabelIdType;
-private:
-    std::map<std::wstring, std::vector<ElemType>*>* m_inputs; // our input data
-    std::map<std::wstring, size_t>* m_dimensions; // the number of rows for the input data
-    size_t m_recordCount; // count of records in this data
-    size_t m_currentRecord; // next record number to read
-    size_t m_mbSize;
-    vector<size_t> m_switchFrame;
-    size_t m_oldSig;
-public:
-    // Method to setup the data for the reader
-    void SetData(std::map<std::wstring, std::vector<ElemType>*>* inputs, std::map<std::wstring, size_t>* dimensions)
-    {
-        m_inputs = inputs;
-        m_dimensions = dimensions;
-        m_currentRecord = 0;
-        m_recordCount = 0;
-        for (auto iter = inputs->begin(); iter != inputs->end(); ++iter)
-        {
-            // figure out the dimension of the data
-            const std::wstring& val = iter->first;
-            size_t count = (*inputs)[val]->size();
-            size_t rows = (*dimensions)[val];
-            size_t recordCount = count/rows;
-
-
-            if (m_recordCount != 0)
-            {
-                // record count must be the same for all the data
-                if (recordCount != m_recordCount)
-                    RuntimeError("Record Count of %ls (%lux%lu) does not match the record count of previous entries (%lu).", val.c_str(), rows, recordCount, m_recordCount);
-            }
-            else
-            {
-                m_recordCount = recordCount;
-            }
-        }
-    }
-
-    void SetBoundary (size_t newSig)
-    {
-        if (m_switchFrame.size()==0)
-        {
-            m_oldSig = newSig;
-            m_switchFrame.assign(1,0);
-        } else
-        {
-            if (m_oldSig==newSig)
-            {
-                m_switchFrame[0] = m_mbSize+8888;
-            }
-            else
-            {
-                m_switchFrame[0] = 0;
-                m_oldSig = newSig;
-            }
-        }
-
-    }
-
-    virtual void Init(const ConfigParameters& /*config*/)
-    {
-    }
-
-    // Destroy - cleanup and remove this class
-    // NOTE: this destroys the object, and it can't be used past this point
-    virtual void Destroy()
-    {
-        delete this;
-    }
-
-    // EvalReader Constructor
-    // config - [in] configuration parameters for the datareader 
-    EvalReader(const ConfigParameters& config)
-    {
-        m_recordCount = m_currentRecord = 0;
-        Init(config);
-    }
-
-    // Destructor - free up the matrix values we allocated
-    virtual ~EvalReader()
-    {
-    }
-
-    //StartMinibatchLoop - Startup a minibatch loop 
-    // mbSize - [in] size of the minibatch (number of frames, etc.)
-    // epoch - [in] epoch number for this loop
-    // requestedEpochSamples - [in] number of samples to randomize, defaults to requestDataSize which uses the number of samples there are in the dataset
-    virtual void StartMinibatchLoop(size_t mbSize, size_t /*epoch*/, size_t /*requestedEpochSamples=requestDataSize*/)
-    {
-        m_mbSize = min(mbSize,m_recordCount);
-    }
-
-    // GetMinibatch - Get the next minibatch (features and labels)
-    // matrices - [in] a map with named matrix types (i.e. 'features', 'labels') mapped to the corresponing matrix, 
-    //             [out] each matrix resized if necessary containing data. 
-    // returns - true if there are more minibatches, false if no more minibatchs remain
-    virtual bool GetMinibatch(std::map<std::wstring, Matrix<ElemType>*>& matrices)
-    {
-        // how many records are we reading this time
-        size_t recordCount = min(m_mbSize, m_recordCount-m_currentRecord);
-
-        // check to see if we are out of records in this current dataset
-        if (m_currentRecord >= m_recordCount)
-            return false;
-
-        // loop through all the input vectors to copy the data over
-        for (auto iter = m_inputs->begin(); iter != m_inputs->end(); ++iter)
-        {
-            // figure out the dimension of the data
-            std::wstring val = iter->first;
-            size_t rows = (*m_dimensions)[val];
-            //size_t count = rows*recordCount;
-
-            // find the output matrix we want to fill
-            auto iterIn = matrices.find(val);
-
-            // allocate the matrix if we don't have one yet
-            if (iterIn == matrices.end())
-            {
-                RuntimeError("No matrix data found for key '%ls', cannot continue", val.c_str());
-            }
-
-            Matrix<ElemType>* matrix = iterIn->second;
-
-            // resize to the proper size to hold the data
-            matrix->Resize(rows, recordCount);
-
-            // copy over the data
-            std::vector<ElemType>* data = iter->second;
-            //size_t  = m_currentRecord*rows;
-            void* mat = &(*matrix)(0,0);
-            size_t matSize = matrix->GetNumElements()*sizeof(ElemType);
-            void* dataPtr = (void*)((ElemType*)data->data() + m_currentRecord*rows);
-            size_t dataSize = rows*recordCount*sizeof(ElemType);
-            memcpy_s(mat, matSize, dataPtr, dataSize);
-        }
-
-        // increment our record pointer
-        m_currentRecord += recordCount;
-
-        // return true if we returned any data whatsoever
-        return true;
-    }
-
-    size_t NumberSlicesInEachRecurrentIter() {return 1;}
-
-    void SetNbrSlicesEachRecurrentIter(const size_t ) {}
-    void SetSentenceSegBatch(std::vector<size_t> &sentenceEnd)
-    {
-        sentenceEnd.resize(m_switchFrame.size());
-        for (size_t i = 0; i < m_switchFrame.size(); i++)
-        {
-            sentenceEnd[i] = m_switchFrame[i];
-        }
-    }
-    void SetSentenceSegBatch(Matrix<ElemType> & sentenceBegin, vector<MinibatchPackingFlag>& minibatchPackingFlag)
-    {
-        assert(m_switchFrame.size() == 1);        
-        sentenceBegin.Resize(1, m_mbSize);
-        minibatchPackingFlag.resize(m_mbSize);
-        sentenceBegin.SetValue((ElemType)SENTENCE_MIDDLE);
-        std::fill(minibatchPackingFlag.begin(), minibatchPackingFlag.end(), MinibatchPackingFlag::None); 
-
-        if (m_switchFrame[0] < m_mbSize) /* there is a switch frame within the minibatch*/
-        {
-            sentenceBegin.SetValue(0, m_switchFrame[0], (ElemType)SENTENCE_BEGIN); 
-            minibatchPackingFlag[m_switchFrame[0]] = MinibatchPackingFlag::UtteranceStart; 
-            if (m_switchFrame[0] > 0)
-            {
-                sentenceBegin.SetValue(0, m_switchFrame[0] - 1, (ElemType)SENTENCE_END); 
-                minibatchPackingFlag[m_switchFrame[0] - 1] = MinibatchPackingFlag::UtteranceEnd;
-            }
-        }
-    }
-
-    void GetSentenceBoundary(std::vector<size_t> boundaryInfo)
-    {
-        m_switchFrame.resize(boundaryInfo.size());
-        for (size_t i = 0; i < m_switchFrame.size(); i ++)
-        {
-            m_switchFrame[i] = boundaryInfo[i];
-        }
-    }
-
-    void SetRandomSeed(int) { NOT_IMPLEMENTED;  }
-
-    // GetLabelMapping - Gets the label mapping from integer index to label type 
-    // returns - a map from numeric datatype to native label type 
-    virtual const std::map<typename EvalReader<ElemType>::LabelIdType, typename EvalReader<ElemType>::LabelType>& GetLabelMapping(const std::wstring& /*sectionName*/) 
-    {
-        static std::map<typename EvalReader<ElemType>::LabelIdType, typename EvalReader<ElemType>::LabelType> labelMap;
-        return labelMap;
-    }
-
-    // SetLabelMapping - Sets the label mapping from integer index to label 
-    // labelMapping - mapping table from label values to IDs (must be 0-n)
-    // note: for tasks with labels, the mapping table must be the same between a training run and a testing run 
-    virtual void SetLabelMapping(const std::wstring& /*sectionName*/, const std::map<typename EvalReader<ElemType>::LabelIdType, typename EvalReader<ElemType>::LabelType>& /*labelMapping*/) {}
-
-    // GetData - Gets metadata from the specified section (into CPU memory) 
-    // sectionName - section name to retrieve data from
-    // numRecords - number of records to read
-    // data - pointer to data buffer, if NULL, dataBufferSize will be set to size of required buffer to accomidate request
-    // dataBufferSize - [in] size of the databuffer in bytes
-    //                  [out] size of buffer filled with data
-    // recordStart - record to start reading from, defaults to zero (start of data)
-    // returns: true if data remains to be read, false if the end of data was reached
-    virtual bool GetData(const std::wstring& /*sectionName*/, size_t /*numRecords*/, void* /*data*/, size_t& /*dataBufferSize*/, size_t /*recordStart=0*/) 
-    {
-        return false;
-    }
-
-    virtual bool DataEnd(EndDataType /*endDataType*/)
-    {
-        return m_currentRecord < m_recordCount;
-    }
-};
-
-}}}
->>>>>>> 4827a728
+//
+// <copyright file="EvalReader.h" company="Microsoft">
+//     Copyright (c) Microsoft Corporation.  All rights reserved.
+// </copyright>
+//
+#pragma once
+
+#define DATAREADER_LOCAL
+#include "DataReader.h"
+
+namespace Microsoft { namespace MSR { namespace CNTK {
+
+// Evaluation Reader class
+// interface to pass to evaluation DLL
+template<class ElemType>
+class EvalReader : public IDataReader<ElemType>
+{
+    typedef typename IDataReader<ElemType>::LabelType LabelType;
+    typedef typename IDataReader<ElemType>::LabelIdType LabelIdType;
+private:
+    std::map<std::wstring, std::vector<ElemType>*>* m_inputs; // our input data
+    std::map<std::wstring, size_t>* m_dimensions; // the number of rows for the input data
+    size_t m_recordCount; // count of records in this data
+    size_t m_currentRecord; // next record number to read
+    size_t m_mbSize;
+    vector<size_t> m_switchFrame;
+    size_t m_oldSig;
+public:
+    // Method to setup the data for the reader
+    void SetData(std::map<std::wstring, std::vector<ElemType>*>* inputs, std::map<std::wstring, size_t>* dimensions)
+    {
+        m_inputs = inputs;
+        m_dimensions = dimensions;
+        m_currentRecord = 0;
+        m_recordCount = 0;
+        for (auto iter = inputs->begin(); iter != inputs->end(); ++iter)
+        {
+            // figure out the dimension of the data
+            const std::wstring& val = iter->first;
+            size_t count = (*inputs)[val]->size();
+            size_t rows = (*dimensions)[val];
+            size_t recordCount = count/rows;
+
+
+            if (m_recordCount != 0)
+            {
+                // record count must be the same for all the data
+                if (recordCount != m_recordCount)
+                    RuntimeError("Record Count of %ls (%lux%lu) does not match the record count of previous entries (%lu).", val.c_str(), rows, recordCount, m_recordCount);
+            }
+            else
+            {
+                m_recordCount = recordCount;
+            }
+        }
+    }
+
+    void SetBoundary (size_t newSig)
+    {
+        if (m_switchFrame.size()==0)
+        {
+            m_oldSig = newSig;
+            m_switchFrame.assign(1,0);
+        } else
+        {
+            if (m_oldSig==newSig)
+            {
+                m_switchFrame[0] = m_mbSize+8888;
+            }
+            else
+            {
+                m_switchFrame[0] = 0;
+                m_oldSig = newSig;
+            }
+        }
+
+    }
+
+    virtual void Init(const ConfigParameters& /*config*/)
+    {
+    }
+
+    // Destroy - cleanup and remove this class
+    // NOTE: this destroys the object, and it can't be used past this point
+    virtual void Destroy()
+    {
+        delete this;
+    }
+
+    // EvalReader Constructor
+    // config - [in] configuration parameters for the datareader 
+    EvalReader(const ConfigParameters& config)
+    {
+        m_recordCount = m_currentRecord = 0;
+        Init(config);
+    }
+
+    // Destructor - free up the matrix values we allocated
+    virtual ~EvalReader()
+    {
+    }
+
+    //StartMinibatchLoop - Startup a minibatch loop 
+    // mbSize - [in] size of the minibatch (number of frames, etc.)
+    // epoch - [in] epoch number for this loop
+    // requestedEpochSamples - [in] number of samples to randomize, defaults to requestDataSize which uses the number of samples there are in the dataset
+    virtual void StartMinibatchLoop(size_t mbSize, size_t /*epoch*/, size_t /*requestedEpochSamples=requestDataSize*/)
+    {
+        m_mbSize = min(mbSize,m_recordCount);
+    }
+
+    // GetMinibatch - Get the next minibatch (features and labels)
+    // matrices - [in] a map with named matrix types (i.e. 'features', 'labels') mapped to the corresponing matrix, 
+    //             [out] each matrix resized if necessary containing data. 
+    // returns - true if there are more minibatches, false if no more minibatchs remain
+    virtual bool GetMinibatch(std::map<std::wstring, Matrix<ElemType>*>& matrices)
+    {
+        // how many records are we reading this time
+        size_t recordCount = min(m_mbSize, m_recordCount-m_currentRecord);
+
+        // check to see if we are out of records in this current dataset
+        if (m_currentRecord >= m_recordCount)
+            return false;
+
+        // loop through all the input vectors to copy the data over
+        for (auto iter = m_inputs->begin(); iter != m_inputs->end(); ++iter)
+        {
+            // figure out the dimension of the data
+            std::wstring val = iter->first;
+            size_t rows = (*m_dimensions)[val];
+            //size_t count = rows*recordCount;
+
+            // find the output matrix we want to fill
+            auto iterIn = matrices.find(val);
+
+            // allocate the matrix if we don't have one yet
+            if (iterIn == matrices.end())
+            {
+                RuntimeError("No matrix data found for key '%ls', cannot continue", val.c_str());
+            }
+
+            Matrix<ElemType>* matrix = iterIn->second;
+
+            // resize to the proper size to hold the data
+            matrix->Resize(rows, recordCount);
+
+            // copy over the data
+            std::vector<ElemType>* data = iter->second;
+            //size_t  = m_currentRecord*rows;
+            void* mat = &(*matrix)(0,0);
+            size_t matSize = matrix->GetNumElements()*sizeof(ElemType);
+            void* dataPtr = (void*)((ElemType*)data->data() + m_currentRecord*rows);
+            size_t dataSize = rows*recordCount*sizeof(ElemType);
+            memcpy_s(mat, matSize, dataPtr, dataSize);
+        }
+
+        // increment our record pointer
+        m_currentRecord += recordCount;
+
+        // return true if we returned any data whatsoever
+        return true;
+    }
+
+    size_t NumberSlicesInEachRecurrentIter() {return 1;}
+
+    void SetNbrSlicesEachRecurrentIter(const size_t ) {}
+    void SetSentenceSegBatch(std::vector<size_t> &sentenceEnd)
+    {
+        sentenceEnd.resize(m_switchFrame.size());
+        for (size_t i = 0; i < m_switchFrame.size(); i++)
+        {
+            sentenceEnd[i] = m_switchFrame[i];
+        }
+    }
+    void SetSentenceSegBatch(Matrix<ElemType> & sentenceBegin, vector<MinibatchPackingFlag>& minibatchPackingFlag)
+    {
+        assert(m_switchFrame.size() == 1);        
+        sentenceBegin.Resize(1, m_mbSize);
+        minibatchPackingFlag.resize(m_mbSize);
+        sentenceBegin.SetValue((ElemType)SENTENCE_MIDDLE);
+        std::fill(minibatchPackingFlag.begin(), minibatchPackingFlag.end(), MinibatchPackingFlag::None); 
+
+        if (m_switchFrame[0] < m_mbSize) /* there is a switch frame within the minibatch*/
+        {
+            sentenceBegin.SetValue(0, m_switchFrame[0], (ElemType)SENTENCE_BEGIN); 
+            minibatchPackingFlag[m_switchFrame[0]] = MinibatchPackingFlag::UtteranceStart; 
+            if (m_switchFrame[0] > 0)
+            {
+                sentenceBegin.SetValue(0, m_switchFrame[0] - 1, (ElemType)SENTENCE_END); 
+                minibatchPackingFlag[m_switchFrame[0] - 1] = MinibatchPackingFlag::UtteranceEnd;
+            }
+        }
+    }
+
+    void GetSentenceBoundary(std::vector<size_t> boundaryInfo)
+    {
+        m_switchFrame.resize(boundaryInfo.size());
+        for (size_t i = 0; i < m_switchFrame.size(); i ++)
+        {
+            m_switchFrame[i] = boundaryInfo[i];
+        }
+    }
+
+    void SetRandomSeed(int) { NOT_IMPLEMENTED;  }
+
+    // GetLabelMapping - Gets the label mapping from integer index to label type 
+    // returns - a map from numeric datatype to native label type 
+    virtual const std::map<typename EvalReader<ElemType>::LabelIdType, typename EvalReader<ElemType>::LabelType>& GetLabelMapping(const std::wstring& /*sectionName*/) 
+    {
+        static std::map<typename EvalReader<ElemType>::LabelIdType, typename EvalReader<ElemType>::LabelType> labelMap;
+        return labelMap;
+    }
+
+    // SetLabelMapping - Sets the label mapping from integer index to label 
+    // labelMapping - mapping table from label values to IDs (must be 0-n)
+    // note: for tasks with labels, the mapping table must be the same between a training run and a testing run 
+    virtual void SetLabelMapping(const std::wstring& /*sectionName*/, const std::map<typename EvalReader<ElemType>::LabelIdType, typename EvalReader<ElemType>::LabelType>& /*labelMapping*/) {}
+
+    // GetData - Gets metadata from the specified section (into CPU memory) 
+    // sectionName - section name to retrieve data from
+    // numRecords - number of records to read
+    // data - pointer to data buffer, if NULL, dataBufferSize will be set to size of required buffer to accomidate request
+    // dataBufferSize - [in] size of the databuffer in bytes
+    //                  [out] size of buffer filled with data
+    // recordStart - record to start reading from, defaults to zero (start of data)
+    // returns: true if data remains to be read, false if the end of data was reached
+    virtual bool GetData(const std::wstring& /*sectionName*/, size_t /*numRecords*/, void* /*data*/, size_t& /*dataBufferSize*/, size_t /*recordStart=0*/) 
+    {
+        return false;
+    }
+
+    virtual bool DataEnd(EndDataType /*endDataType*/)
+    {
+        return m_currentRecord < m_recordCount;
+    }
+};
+
+}}}