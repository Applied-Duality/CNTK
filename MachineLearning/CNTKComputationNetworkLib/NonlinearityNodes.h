//
// <copyright file="NonlinearityNodes.h" company="Microsoft">
//     Copyright (c) Microsoft Corporation.  All rights reserved.
// </copyright>
//
#pragma once

#include <unordered_set>
#include <map>
#include <string>
#include <vector>
#include <stdexcept>
#include <list>
#include <memory>
#include <algorithm>
#include <assert.h>
#include <atomic>
#include <sstream>
#include <iostream>

#include "Basics.h"
#include "Matrix.h"
#include "ComputationNode.h"

namespace Microsoft { namespace MSR { namespace CNTK {

    // -----------------------------------------------------------------------
    // NonlinearityNode (input) -- abstract base class that holds what's shared between non-linearity nodes like Sigmoid
    // -----------------------------------------------------------------------

    // NOTE:
    // This represents a partially failed attempt to unify this.
    // The idea is that the shared class manages everything, and the derived classes only implement two virtual functions,
    // one for Eval and one for Partial.
    // However, it turned out that all those functions have slightly different signatures. Grmpf.
    // So we will either have to fix the virtual function to be the superset, or abstract on a different level.

    // shared base for all elemen-twise non-linearities
    template<class ElemType>
    class NonlinearityNode : public ComputationNode<ElemType>, public NumInputs<1>
    {
        typedef ComputationNode<ElemType> Base; UsingComputationNodeMembers;
    public:
        //virtual ComputationNodeBase * NewThis(DEVICEID_TYPE deviceId, const wstring & name) = 0;
        NonlinearityNode(DEVICEID_TYPE deviceId, const wstring & name) :
            Base(deviceId, name),
        { }

        virtual void ComputeInputPartial(const size_t inputIndex)
        {
            assert(inputIndex == 0); inputIndex;
            ComputeInputPartialV(*m_gradient, Inputs(0)->FunctionValues(), Inputs(0)->GradientValues(), GradientValues());
        }

        virtual void /*ComputationNode::*/ComputeInputPartial(const size_t inputIndex, const FrameRange & frameRange) override
        {
            assert(inputIndex == 0); inputIndex;

            // TODO: this seems always the same pattern. This belongs into a base slice-extractor function.
            //       We should also unify these two functions into one that decides 1 frame or all frames at runtime... through the slice-extractor function itself.
            //       For now we could define ALL_SAMPLES e.g. as SIZE_MAX.
            //       GetGradientSlice(), GetInputSlice() or something.
            Matrix<ElemType> sliceInputGrad = Inputs(0)->GradientSlice(frameRange/*TODO: delete this:*/.Check(frameRange.t() * GetNumParallelSequences(), GetNumParallelSequences(), m_pMBLayout));
            Matrix<ElemType> sliceOutputGrad = GradientSlice(frameRange/*TODO: delete this:*/.Check(frameRange.t() * GetNumParallelSequences(), GetNumParallelSequences(), m_pMBLayout));
            // why GradientValues() but m_functionValues below and not FunctionValues()?

            Matrix<ElemType> sliceInputValue = Inputs(0)->ValueSlice(frameRange/*TODO: delete this:*/.Check(frameRange.t() * GetNumParallelSequences(), GetNumParallelSequences(), m_pMBLayout));

            ComputeInputPartialV(*m_gradient, sliceInputValue, sliceInputGrad, sliceOutputGrad);
        }

        virtual void ComputeInputPartialV(Matrix<ElemType>& gradient, const Matrix<ElemType>& inputFunctionValues, Matrix<ElemType>& inputGradientValues, const Matrix<ElemType>& gradientValues) = 0;

        void EvaluateThisNodeMap()    // TODO: This is a stop-gap; in most cases, we should just be able to delete this (but need to review one by one)  
        {
            EvaluateThisNodeV(FunctionValues(), Inputs(0)->FunctionValues());   // actual work is done in derived class depending on what non-linearity it is
        }

        virtual void /*ComputationNode::*/EvaluateThisNode(const FrameRange & frameRange) override
        {
            if (frameRange.IsAllFrames()) { EvaluateThisNodeMap(); return; }
            Matrix<ElemType> sliceInputValue = Inputs(0)->ValueSlice(frameRange/*TODO: delete this:*/.Check(frameRange.t() * GetNumParallelSequences(), GetNumParallelSequences(), m_pMBLayout));
            Matrix<ElemType> sliceOutputValue = ValueSlice(frameRange/*TODO: delete this:*/.Check(frameRange.t() * GetNumParallelSequences(), GetNumParallelSequences(), m_pMBLayout));

            EvaluateThisNodeV(sliceOutputValue, sliceInputValue);
        }

        virtual void EvaluateThisNodeV(Matrix<ElemType>& functionValues, const Matrix<ElemType>& inputFunctionValues) = 0;

        virtual void /*ComputationNodeBase::*/Validate(bool isFinalValidationPass) override
        {
            ValidateUnaryMap(isFinalValidationPass);
            m_gradient.Resize(Inputs(0)->GetNumRows(), Inputs(0)->GetNumCols());
#if 0
            //if (Inputs(0)->GetNumRows() == 0)
            //    LogicError("Nonlinearity operation: the input node has 0 element.");

            Resize(Inputs(0));
            InferMBLayoutFromInputsForStandardCase();
            InferImageDimsFromInputs(); 
#endif
        }

        //virtual void AttachInputs(const ComputationNodePtr singleInput) 
        //{
        //    m_children.resize(1);
        //    m_children[0] = singleInput;
        //}

        virtual void MoveMatricesToDevice(const DEVICEID_TYPE deviceId)
        {
            Base::MoveMatricesToDevice(deviceId);
            m_gradient->TransferToDeviceIfNotThereAndNotAutoPlace(deviceId);
        }

        virtual void CopyTo(const ComputationNodePtr nodeP, const std::wstring& newName, const CopyNodeFlags flags) const
        {
            Base::CopyTo(nodeP, newName, flags);
            if (flags & CopyNodeFlags::copyNodeValue)
            {
                auto node = dynamic_pointer_cast<NonlinearityNode<ElemType>>(nodeP);
                *node->m_gradient = *m_gradient;
            }
        }

        //request matrices that are needed for gradient computation
        virtual void RequestMatricesBeforeGradientComp(MatrixPool& matrixPool)
        {
            Base::RequestMatricesBeforeGradientComp(matrixPool);
            RequestMatrixFromPool(m_gradient, matrixPool);
        }

        //release gradient and temp matrices that no longer needed after all the children's gradients are computed.
        virtual void ReleaseMatricesAfterGradientComp(MatrixPool& matrixPool)
        {
            Base::ReleaseMatricesAfterGradientComp(matrixPool);
            ReleaseMatrixToPool(m_gradient, matrixPool);
        }

    protected:
        shared_ptr<Matrix<ElemType>> m_gradient;
    };

#define UsingNonlinearityNodeMembers UsingComputationNodeMembersBoilerplate; using Base::m_gradient

    // -----------------------------------------------------------------------
    // RectifiedLinearNode (input) -- ReLU non-linearity
    // -----------------------------------------------------------------------

    template<class ElemType>
    class RectifiedLinearNode : public NonlinearityNode<ElemType>
    {
        typedef NonlinearityNode<ElemType> Base; UsingNonlinearityNodeMembers;
        static const std::wstring TypeName() { return L"RectifiedLinear"; }
    public:
        RectifiedLinearNode(DEVICEID_TYPE deviceId, const wstring & name) :
            NonlinearityNode<ElemType>(deviceId, name)
        { }

        /*virtual*/ void ComputeInputPartialV(Matrix<ElemType>& gradient, const Matrix<ElemType>& inputFunctionValues, Matrix<ElemType>& inputGradientValues, const Matrix<ElemType>& gradientValues) override
        {
            gradient.AssignLinearRectifierDerivativeOf(inputFunctionValues);
#if DUMPOUTPUT
            inputGradientValues.Print("RecitifiedLinearNode-Partial-in");
#endif
            inputGradientValues.AddElementProductOf(gradientValues, gradient); 
#if DUMPOUTPUT
            inputGradientValues.Print("RecitifiedLinearNode-Partial-out");
#endif
        }

        /*virtual*/ void EvaluateThisNodeV(Matrix<ElemType>& functionValues, const Matrix<ElemType>& inputFunctionValues)  
        {
            functionValues.AssignTruncateBottomOf(inputFunctionValues, 0);
#if NANCHECK
            functionValues.HasNan("RectifiedLinear");
#endif
#if DUMPOUTPUT
            functionValues.Print("RectifiedLinearNode");
#endif
        }
    };

    template class RectifiedLinearNode<float>; 
    template class RectifiedLinearNode<double>;

    // -----------------------------------------------------------------------
    // SigmoidNode (input) -- sigmoid non-linearity
    // -----------------------------------------------------------------------

    template<class ElemType>
    class SigmoidNode : public NonlinearityNode<ElemType>
    {
        typedef NonlinearityNode<ElemType> Base; UsingNonlinearityNodeMembers;
        static const std::wstring TypeName() { return L"Sigmoid"; }
    public:
        SigmoidNode(DEVICEID_TYPE deviceId, const wstring & name) :
            NonlinearityNode<ElemType>(deviceId, name)
        { }

        // we should get rid of this code dup, need to unify the -V functions
        virtual void ComputeInputPartial(const size_t inputIndex)
        {
            assert(inputIndex == 0); inputIndex;
            ComputeInputPartialS(*m_gradient, Inputs(0)->GradientValues(), GradientValues(), FunctionValues());
        }

        virtual void /*ComputationNode::*/ComputeInputPartial(const size_t inputIndex, const FrameRange & frameRange) override
        {
            assert(inputIndex == 0); inputIndex;

            Matrix<ElemType> sliceInputGrad = Inputs(0)->GradientSlice(frameRange/*TODO: delete this:*/.Check(frameRange.t() * GetNumParallelSequences(), GetNumParallelSequences(), m_pMBLayout));
            Matrix<ElemType> sliceOutputGrad = GradientSlice(frameRange/*TODO: delete this:*/.Check(frameRange.t() * GetNumParallelSequences(), GetNumParallelSequences(), m_pMBLayout));

            Matrix<ElemType> sliceOutputValue = ValueSlice(frameRange/*TODO: delete this:*/.Check(frameRange.t() * GetNumParallelSequences(), GetNumParallelSequences(), m_pMBLayout));

            ComputeInputPartialS(*m_gradient, sliceInputGrad, sliceOutputGrad, sliceOutputValue);
        }

        // should be:
        /*virtual*/ void ComputeInputPartialV(Matrix<ElemType>& gradient, const Matrix<ElemType>& inputFunctionValues, Matrix<ElemType>& inputGradientValues, const Matrix<ElemType>& gradientValues) { gradient; inputFunctionValues;  inputGradientValues;  gradientValues;  LogicError("wrong signature :( need to unify code more"); }
        // but is:
        /*virtual*/ void ComputeInputPartialS(Matrix<ElemType>& gradient, Matrix<ElemType>& inputGradientValues, const Matrix<ElemType>& gradientValues, const Matrix<ElemType>& functionValues)
        {
            gradient.AssignSigmoidDerivativeOf(functionValues);
            inputGradientValues.AddElementProductOf(gradientValues, gradient);
        }

        /*virtual*/ void EvaluateThisNodeV(Matrix<ElemType>& functionValues, const Matrix<ElemType>& inputFunctionValues)  
        {
            functionValues.AssignSigmoidOf(inputFunctionValues);
#if NANCHECK
            functionValues.HasNan("Sigmoid");
#endif
        }
    };

    template class SigmoidNode<float>; 
    template class SigmoidNode<double>;

    // -----------------------------------------------------------------------
    // TanhNode (input) -- tanh non-linearity
    // -----------------------------------------------------------------------

    template<class ElemType>
    class TanhNode : public NonlinearityNode<ElemType>
    {
        typedef NonlinearityNode<ElemType> Base; UsingNonlinearityNodeMembers;
        static const std::wstring TypeName() { return L"Tanh"; }
    public:
        TanhNode(DEVICEID_TYPE deviceId, const wstring & name) :
            NonlinearityNode<ElemType>(deviceId, name)
        { }

        // TODO: unify signature & get rid of code dup
        virtual void ComputeInputPartial(const size_t inputIndex)
        {
            assert(inputIndex == 0); inputIndex;
            ComputeInputPartialS(*m_gradient, Inputs(0)->GradientValues(), GradientValues(), FunctionValues());
        }

        virtual void /*ComputationNode::*/ComputeInputPartial(const size_t inputIndex, const FrameRange & frameRange) override
        {
            assert(inputIndex == 0); inputIndex;

            Matrix<ElemType> sliceInputGrad = Inputs(0)->GradientSlice(frameRange/*TODO: delete this:*/.Check(frameRange.t() * GetNumParallelSequences(), GetNumParallelSequences(), m_pMBLayout));
            Matrix<ElemType> sliceOutputGrad = GradientSlice(frameRange/*TODO: delete this:*/.Check(frameRange.t() * GetNumParallelSequences(), GetNumParallelSequences(), m_pMBLayout));

            Matrix<ElemType> sliceOutputValue = ValueSlice(frameRange/*TODO: delete this:*/.Check(frameRange.t() * GetNumParallelSequences(), GetNumParallelSequences(), m_pMBLayout));

            ComputeInputPartialS(*m_gradient, sliceInputGrad, sliceOutputGrad, sliceOutputValue);
        }

        // should be:
        /*virtual*/ void ComputeInputPartialV(Matrix<ElemType>& gradient, const Matrix<ElemType>& inputFunctionValues, Matrix<ElemType>& inputGradientValues, const Matrix<ElemType>& gradientValues) { gradient; inputFunctionValues;  inputGradientValues;  gradientValues;  LogicError("wrong signature :( need to unify code more"); }
        // but is:
        /*virtual*/ void ComputeInputPartialS(Matrix<ElemType>& gradient, Matrix<ElemType>& inputGradientValues, const Matrix<ElemType>& gradientValues, const Matrix<ElemType>& functionValues)
        {
            gradient.AssignElementProductOf(functionValues, functionValues); // v .* v
            gradient.AssignDifferenceOf(1, gradient); // 1-v^2

            inputGradientValues.AddElementProductOf(gradientValues, gradient); // += d .* ((1-v) .* v))
        }

        /*virtual*/ void EvaluateThisNodeV(Matrix<ElemType>& functionValues, const Matrix<ElemType>& inputFunctionValues)  
        {
            functionValues.AssignTanhOf(inputFunctionValues);
#if NANCHECK
            functionValues.HasNan("Tanh");
#endif
        }
    };

    template class TanhNode<float>; 
    template class TanhNode<double>;

    // -----------------------------------------------------------------------
    // LogNode (input) -- component-wise log() of input
    // -----------------------------------------------------------------------

    template<class ElemType>
    class LogNode : public NonlinearityNode<ElemType>
    {
        typedef NonlinearityNode<ElemType> Base; UsingNonlinearityNodeMembers;
        static const std::wstring TypeName() { return L"Log"; }
    public:
        LogNode(DEVICEID_TYPE deviceId, const wstring & name) :
            NonlinearityNode<ElemType>(deviceId, name)
        { }

        // TODO: get rid of code dup
        virtual void ComputeInputPartial(const size_t inputIndex)
        {
            assert(inputIndex == 0); inputIndex;
            ComputeInputPartialS(*m_gradient, Inputs(0)->GradientValues(), Inputs(0)->FunctionValues(), GradientValues());
        }

        virtual void /*ComputationNode::*/ComputeInputPartial(const size_t inputIndex, const FrameRange & frameRange) override
        {
            assert(inputIndex == 0); inputIndex;

            Matrix<ElemType> sliceInputGrad = Inputs(0)->GradientSlice(frameRange/*TODO: delete this:*/.Check(frameRange.t() * GetNumParallelSequences(), GetNumParallelSequences(), m_pMBLayout));
            Matrix<ElemType> sliceOutputGrad = GradientSlice(frameRange/*TODO: delete this:*/.Check(frameRange.t() * GetNumParallelSequences(), GetNumParallelSequences(), m_pMBLayout));

            Matrix<ElemType> sliceInputValue = Inputs(0)->ValueSlice(frameRange/*TODO: delete this:*/.Check(frameRange.t() * GetNumParallelSequences(), GetNumParallelSequences(), m_pMBLayout));

            ComputeInputPartialS(*m_gradient, sliceInputGrad, sliceInputValue, sliceOutputGrad);
        }

        // should be:
        /*virtual*/ void ComputeInputPartialV(Matrix<ElemType>& gradient, const Matrix<ElemType>& inputFunctionValues, Matrix<ElemType>& inputGradientValues, const Matrix<ElemType>& gradientValues) { gradient; inputFunctionValues;  inputGradientValues;  gradientValues;  LogicError("wrong signature :( need to unify code more"); }
        // but is:
        /*virtual*/ void ComputeInputPartialS(Matrix<ElemType>& gradient, Matrix<ElemType>& inputGradientValues, const Matrix<ElemType>& inputFunctionValues, const Matrix<ElemType>& gradientValues)
        {
            gradient.AssignElementInverseOf(inputFunctionValues); // 1/x (x is input to log(x))

            inputGradientValues.AddElementProductOf(gradientValues, gradient);
        }

        /*virtual*/ void EvaluateThisNodeV(Matrix<ElemType>& functionValues, const Matrix<ElemType>& inputFunctionValues)
        {
            functionValues.AssignLogOf(inputFunctionValues);
#if NANCHECK
            functionValues.HasNan("Log");
#endif
        }
    };

    template class LogNode<float>;
    template class LogNode<double>;

    // -----------------------------------------------------------------------
    // ExpNode (input) -- component-wise exp() of input
    // -----------------------------------------------------------------------

    template<class ElemType>
    class ExpNode : public NonlinearityNode<ElemType>
    {
        typedef NonlinearityNode<ElemType> Base; UsingNonlinearityNodeMembers;
        static const std::wstring TypeName() { return L"Exp"; }
    public:
        ExpNode(DEVICEID_TYPE deviceId, const wstring & name) :
            NonlinearityNode<ElemType>(deviceId, name)
        { }

        // TODO: get rid of code dup
        virtual void ComputeInputPartial(const size_t inputIndex)
        {
            assert(inputIndex == 0); inputIndex;
            ComputeInputPartialS(*m_gradient, Inputs(0)->GradientValues(), Inputs(0)->FunctionValues(), GradientValues());
        }

        virtual void /*ComputationNode::*/ComputeInputPartial(const size_t inputIndex, const FrameRange & frameRange) override
        {
            assert(inputIndex == 0); inputIndex;

            Matrix<ElemType> sliceInputGrad = Inputs(0)->GradientSlice(frameRange/*TODO: delete this:*/.Check(frameRange.t() * GetNumParallelSequences(), GetNumParallelSequences(), m_pMBLayout));
            Matrix<ElemType> sliceOutputGrad = GradientSlice(frameRange/*TODO: delete this:*/.Check(frameRange.t() * GetNumParallelSequences(), GetNumParallelSequences(), m_pMBLayout));

            Matrix<ElemType> sliceInputValue = Inputs(0)->ValueSlice(frameRange/*TODO: delete this:*/.Check(frameRange.t() * GetNumParallelSequences(), GetNumParallelSequences(), m_pMBLayout));

            ComputeInputPartialS(*m_gradient, sliceInputGrad, sliceInputValue, sliceOutputGrad);
        }

        // should be:
        /*virtual*/ void ComputeInputPartialV(Matrix<ElemType>& gradient, const Matrix<ElemType>& inputFunctionValues, Matrix<ElemType>& inputGradientValues, const Matrix<ElemType>& gradientValues) { gradient; inputFunctionValues;  inputGradientValues;  gradientValues;  LogicError("wrong signature :( need to unify code more"); }
        // but is:
        /*virtual*/ void ComputeInputPartialS(Matrix<ElemType>& gradient, Matrix<ElemType>& inputGradientValues, const Matrix<ElemType>& inputFunctionValues, const Matrix<ElemType>& gradientValues)
        {
            gradient.AssignExpOf(inputFunctionValues); // Exp(x) is its own partial
            inputGradientValues.AddElementProductOf(gradientValues, gradient);
        }

        /*virtual*/ void EvaluateThisNodeV(Matrix<ElemType>& functionValues, const Matrix<ElemType>& inputFunctionValues)
        {
            functionValues.AssignExpOf(inputFunctionValues);
#if NANCHECK
            functionValues.HasNan("Exp");
#endif
        }
    };

    template class ExpNode<float>;
    template class ExpNode<double>;

    // -----------------------------------------------------------------------
    // CosineNode (input) -- component-wise cos() of input
    // -----------------------------------------------------------------------

    template<class ElemType>
    class CosineNode : public NonlinearityNode<ElemType>
    {
        typedef NonlinearityNode<ElemType> Base; UsingNonlinearityNodeMembers;
        static const std::wstring TypeName() { return L"Cosine"; }
    public:
        CosineNode(DEVICEID_TYPE deviceId, const wstring & name) :
            NonlinearityNode<ElemType>(deviceId, name)
        { }

        // TODO: code dup
        virtual void ComputeInputPartial(const size_t inputIndex)
        {
            assert(inputIndex == 0); inputIndex;
            ComputeInputPartialS(*m_gradient, Inputs(0)->GradientValues(), Inputs(0)->FunctionValues(), GradientValues());
        }

        virtual void /*ComputationNode::*/ComputeInputPartial(const size_t inputIndex, const FrameRange & frameRange) override
        {
            assert(inputIndex == 0); inputIndex;

            Matrix<ElemType> sliceInputGrad = Inputs(0)->GradientSlice(frameRange/*TODO: delete this:*/.Check(frameRange.t() * GetNumParallelSequences(), GetNumParallelSequences(), m_pMBLayout));
            Matrix<ElemType> sliceOutputGrad = GradientSlice(frameRange/*TODO: delete this:*/.Check(frameRange.t() * GetNumParallelSequences(), GetNumParallelSequences(), m_pMBLayout));

            Matrix<ElemType> sliceInputValue = Inputs(0)->ValueSlice(frameRange/*TODO: delete this:*/.Check(frameRange.t() * GetNumParallelSequences(), GetNumParallelSequences(), m_pMBLayout));

            ComputeInputPartialS(*m_gradient, sliceInputGrad, sliceInputValue, sliceOutputGrad);
        }


        // should be:
        /*virtual*/ void ComputeInputPartialV(Matrix<ElemType>& gradient, const Matrix<ElemType>& inputFunctionValues, Matrix<ElemType>& inputGradientValues, const Matrix<ElemType>& gradientValues) { gradient; inputFunctionValues;  inputGradientValues;  gradientValues;  LogicError("wrong signature :( need to unify code more"); }
        // but is:
        /*virtual*/ void ComputeInputPartialS(Matrix<ElemType>& gradient, Matrix<ElemType>& inputGradientValues, const Matrix<ElemType>& inputFunctionValues, const Matrix<ElemType>& gradientValues)
        {
            gradient.AssignNegativeSineOf(inputFunctionValues); // -sin(x) (x is input to Cosine(x))
            inputGradientValues.AddElementProductOf(gradientValues, gradient);
        }

        /*virtual*/ void EvaluateThisNodeV(Matrix<ElemType>& functionValues, const Matrix<ElemType>& inputFunctionValues)  
        {
            functionValues.AssignCosineOf(inputFunctionValues);
#if NANCHECK
            functionValues.HasNan("Cosine");
#endif
        }
    };

    template class CosineNode<float>; 
    template class CosineNode<double>;

    // -----------------------------------------------------------------------
    // SoftmaxNode (input) -- soft-max over input vector(s)
    // -----------------------------------------------------------------------

    //we assume it's  column-wise by default
    //the derivative will increase the Matrix<ElemType> size to the power of column size and should not be used.
    template<class ElemType>
    class SoftmaxNode : public NonlinearityNode<ElemType>
    {
        typedef NonlinearityNode<ElemType> Base; UsingNonlinearityNodeMembers;
        static const std::wstring TypeName() { return L"Softmax"; }
    public:
        SoftmaxNode(DEVICEID_TYPE deviceId, const wstring & name) :
            NonlinearityNode<ElemType>(deviceId, name)
        { }

        // TODO: code dup
        virtual void ComputeInputPartial(const size_t inputIndex)
        {
            assert(inputIndex == 0); inputIndex;
            ComputeInputPartialS(*m_gradient, *m_diff, Inputs(0)->GradientValues(), GradientValues(), FunctionValues());
        }

        virtual void /*ComputationNode::*/ComputeInputPartial(const size_t inputIndex, const FrameRange & frameRange) override
        {
            assert(inputIndex == 0); inputIndex;

            Matrix<ElemType> sliceInputGrad = Inputs(0)->GradientSlice(frameRange/*TODO: delete this:*/.Check(frameRange.t() * GetNumParallelSequences(), GetNumParallelSequences(), m_pMBLayout));
            Matrix<ElemType> sliceOutputGrad = GradientSlice(frameRange/*TODO: delete this:*/.Check(frameRange.t() * GetNumParallelSequences(), GetNumParallelSequences(), m_pMBLayout));

            Matrix<ElemType> sliceOutputValue = ValueSlice(frameRange/*TODO: delete this:*/.Check(frameRange.t() * GetNumParallelSequences(), GetNumParallelSequences(), m_pMBLayout));

            ComputeInputPartialS(*m_gradient, *m_diff, sliceInputGrad, sliceOutputGrad, sliceOutputValue);
        }

        // should be:
        /*virtual*/ void ComputeInputPartialV(Matrix<ElemType>& gradient, const Matrix<ElemType>& inputFunctionValues, Matrix<ElemType>& inputGradientValues, const Matrix<ElemType>& gradientValues) { gradient; inputFunctionValues;  inputGradientValues;  gradientValues;  LogicError("wrong signature :( need to unify code more"); }
        // but is:
        /*virtual*/ void ComputeInputPartialS(Matrix<ElemType>& gradient, Matrix<ElemType>& diff, Matrix<ElemType>& inputGradientValues,
            const Matrix<ElemType>& gradientValues, const Matrix<ElemType>& functionValues)
        {
            gradient.AssignInnerProductOf(gradientValues, functionValues, true);
            diff.AssignDifferenceOf(gradientValues, gradient);

            inputGradientValues.AddElementProductOf(diff, functionValues);
        }

#if 0   // I don't understand why this is here. Seems to resize the output, then forward to base. Either way, resizing will be handled uniformly soon.
        // BUGBUG: where is EvaluateThisNodeMap()?
        virtual void /*ComputationNode::*/EvaluateThisNode(const FrameRange & frameRange) override
        {
            if (frameRange.IsAllFrames()) { EvaluateThisNodeMap(); return; }
            // need to resize
            size_t r = Inputs(0)->GetNumRows(), c = Inputs(0)->GetNumCols();
            // note: I moved this test before sliceInputValue=..., assuming it will not be affected by the assignment
            if (m_functionValues->GetNumCols() != c ||
                m_functionValues->GetNumRows() != r)
                m_functionValues->Resize(r, c);
            NonlinearityNode<ElemType>::EvaluateThisNode(frameRange);
        }
#endif

        /*virtual*/ void EvaluateThisNodeV(Matrix<ElemType>& functionValues, const Matrix<ElemType>& inputFunctionValues)  
        {
            functionValues.AssignLogSoftmaxOf(inputFunctionValues, true);
            functionValues.InplaceExp();
#if NANCHECK
            functionValues.HasNan("SoftMax");
#endif
        }

        virtual void /*ComputationNodeBase::*/Validate(bool isFinalValidationPass) override
        {
            ValidateUnaryMap(isFinalValidationPass);
#if 0
            //if (Inputs(0)->GetNumRows() == 0)
            //    LogicError("SoftmaxNode operation: the input node has 0 element.");

            Resize(Inputs(0));
            // TODO: differs from base in that it does not resize the gradient--why?
            InferMBLayoutFromInputsForStandardCase();
            InferImageDimsFromInputs(); 
#endif
        }

        virtual void MoveMatricesToDevice(const DEVICEID_TYPE deviceId)
        {
            NonlinearityNode<ElemType>::MoveMatricesToDevice(deviceId);
            m_diff->TransferToDeviceIfNotThereAndNotAutoPlace(deviceId);
        }

        virtual void CopyTo(const ComputationNodePtr nodeP, const std::wstring& newName, const CopyNodeFlags flags) const
        {
            Base::CopyTo(nodeP, newName, flags);
            if (flags & CopyNodeFlags::copyNodeValue)
            {
                auto node = dynamic_pointer_cast<SoftmaxNode<ElemType>>(nodeP);
                *node->m_diff = *m_diff;
            }
        }

        //request matrices that are needed for gradient computation
        virtual void RequestMatricesBeforeGradientComp(MatrixPool& matrixPool)
        {
            Base::RequestMatricesBeforeGradientComp(matrixPool);
            RequestMatrixFromPool(m_diff, matrixPool);
        }

        //release gradient and temp matrices that no longer needed after all the children's gradients are computed.
        virtual void ReleaseMatricesAfterGradientComp(MatrixPool& matrixPool)
        {
            Base::ReleaseMatricesAfterGradientComp(matrixPool);
            ReleaseMatrixToPool(m_diff, matrixPool);
        }

    private:
        shared_ptr<Matrix<ElemType>> m_diff;
    };

    template class SoftmaxNode<float>; 
    template class SoftmaxNode<double>;

    // -----------------------------------------------------------------------
    // LogSoftmaxNode (input) -- log of soft-max over input vector(s)
    // -----------------------------------------------------------------------

    template<class ElemType>
    class LogSoftmaxNode : public NonlinearityNode<ElemType>
    {
        typedef NonlinearityNode<ElemType> Base; UsingNonlinearityNodeMembers;
        static const std::wstring TypeName() { return L"LogSoftmax"; }
    public:

        LogSoftmaxNode(DEVICEID_TYPE deviceId, const wstring & name) :
            NonlinearityNode<ElemType>(deviceId, name)
        { }

        // TODO: code dup
        virtual void ComputeInputPartial(const size_t inputIndex)
        {
            assert(inputIndex == 0); inputIndex;
            ComputeInputPartialS(*m_gradient, *m_softmax, Inputs(0)->GradientValues(), GradientValues(), FunctionValues());
        }

        virtual void /*ComputationNode::*/ComputeInputPartial(const size_t inputIndex, const FrameRange & frameRange) override
        {
            assert(inputIndex == 0); inputIndex;

            Matrix<ElemType> sliceInputGrad = Inputs(0)->GradientSlice(frameRange/*TODO: delete this:*/.Check(frameRange.t() * GetNumParallelSequences(), GetNumParallelSequences(), m_pMBLayout));
            Matrix<ElemType> sliceOutputGrad = GradientSlice(frameRange/*TODO: delete this:*/.Check(frameRange.t() * GetNumParallelSequences(), GetNumParallelSequences(), m_pMBLayout));

            Matrix<ElemType> sliceOutputValue = ValueSlice(frameRange/*TODO: delete this:*/.Check(frameRange.t() * GetNumParallelSequences(), GetNumParallelSequences(), m_pMBLayout));

            ComputeInputPartialS(*m_gradient, *m_softmax, sliceInputGrad, sliceOutputGrad, sliceOutputValue);
        }

        // should be:
        /*virtual*/ void ComputeInputPartialV(Matrix<ElemType>& gradient, const Matrix<ElemType>& inputFunctionValues, Matrix<ElemType>& inputGradientValues, const Matrix<ElemType>& gradientValues) { gradient; inputFunctionValues;  inputGradientValues;  gradientValues;  LogicError("wrong signature :( need to unify code more"); }
        // but is:
        /*virtual*/ void ComputeInputPartialS(Matrix<ElemType>& gradient, Matrix<ElemType>& softmax, Matrix<ElemType>& inputGradientValues,
            const Matrix<ElemType>& gradientValues, const Matrix<ElemType>& functionValues)
        {
            softmax.AssignExpOf(functionValues);
            Matrix<ElemType>::VectorSum(gradientValues, gradient, true);
            softmax.RowElementMultiplyWith(gradient);
            Matrix<ElemType>::AddScaledDifference(1.0, gradientValues, softmax, inputGradientValues);
        }

        /*virtual*/ void EvaluateThisNodeV(Matrix<ElemType>& functionValues, const Matrix<ElemType>& inputFunctionValues)
        {
            functionValues.AssignLogSoftmaxOf(inputFunctionValues, true);
#if NANCHECK
            functionValues.HasNan("LogSoftMax");
#endif
        }

        virtual void /*ComputationNodeBase::*/Validate(bool isFinalValidationPass) override
        {
            ValidateUnaryMap(isFinalValidationPass);
#if 0
            if (Inputs(0)->GetNumRows() == 0)
                LogicError("LogSoftmaxNode operation: the input node has 0 element.");

            Resize(Inputs(0)->GetNumRows(), Inputs(0)->GetNumCols());
            // differs from base in that it does not resize the gradient
            InferMBLayoutFromInputsForStandardCase();
<<<<<<< HEAD
            InferImageDimsFromInputs();
#endif
        }

        virtual void MoveMatricesToDevice(const DEVICEID_TYPE deviceId)
        {
            Base::MoveMatricesToDevice(deviceId);
            m_softmax->TransferToDeviceIfNotThereAndNotAutoPlace(deviceId);
        }

        virtual void CopyTo(const ComputationNodePtr nodeP, const std::wstring& newName, const CopyNodeFlags flags) const
        {
            Base::CopyTo(nodeP, newName, flags);
            if (flags & CopyNodeFlags::copyNodeValue)
            {
                auto node = dynamic_pointer_cast<LogSoftmaxNode<ElemType>>(nodeP);
                *node->m_softmax = *m_softmax;
            }
        }

        //request matrices that are needed for gradient computation
        virtual void RequestMatricesBeforeGradientComp(MatrixPool& matrixPool)
        {
            Base::RequestMatricesBeforeGradientComp(matrixPool);
            RequestMatrixFromPool(m_softmax, matrixPool);
        }

        //release gradient and temp matrices that no longer needed after all the children's gradients are computed.
        virtual void ReleaseMatricesAfterGradientComp(MatrixPool& matrixPool)
        {
            Base::ReleaseMatricesAfterGradientComp(matrixPool);
            ReleaseMatrixToPool(m_softmax, matrixPool);
        }
    private:
        shared_ptr<Matrix<ElemType>> m_softmax;
    };

    template class LogSoftmaxNode<float>;
    template class LogSoftmaxNode<double>;

    // -----------------------------------------------------------------------
    // GMMLogLikelihoodNode (unnormedPrior, means, logStdDevs, features) -- GMM log LL over input vector(s)
    // -----------------------------------------------------------------------

    //calculates: the log likelihood of a feature given GMM parameters
    template<class ElemType>
    class GMMLogLikelihoodNode : public ComputationNode<ElemType>, public NumInputs<4>
    {
        typedef ComputationNode<ElemType> Base; UsingComputationNodeMembersBoilerplate;
        static const std::wstring TypeName() { return L"GMMLogLikelihood"; }
    public:
        GMMLogLikelihoodNode(DEVICEID_TYPE deviceId, const wstring & name) :
            ComputationNode<ElemType>(deviceId, name)
        { }


        virtual void ComputeInputPartial(const size_t inputIndex)
        {
            switch (inputIndex)
            {
            case 0:
                ComputeInputPartialUnnormedPrior(Inputs(0)->GradientValues(), GradientValues(), *m_prior, *m_posterior, *m_temp);
                break;
            case 1:
                ComputeInputPartialMean(Inputs(1)->GradientValues(), GradientValues(), *m_normedDeviationVectors, *m_posterior, *m_temp);
                break;
            case 2:
                ComputeInputPartialLogStddev(Inputs(2)->GradientValues(), GradientValues(), *m_normedDeviation, *m_posterior, *m_temp);
                break;
            case 3:
                ComputeInputPartialFeature(Inputs(3)->GradientValues(), GradientValues(), *m_normedDeviationVectors, *m_posterior, *m_temp);
                break;
            default:
                InvalidArgument("GMMLogLikelihoodNode only takes four inputs.");
            }
        }

        virtual void /*ComputationNode::*/ComputeInputPartial(const size_t inputIndex, const FrameRange & frameRange) override
        {
            //get the right slice 
            const size_t colsPrior = Inputs(0)->GetNumCols();

            Matrix<ElemType> sliceGradientValue = DataSlice(m_gradientValues, frameRange/*TODO: delete this:*/.Check(frameRange.t() * GetNumParallelSequences(), GetNumParallelSequences(), m_pMBLayout));
            Matrix<ElemType> slicePosterior = DataSlice(m_posterior, frameRange/*TODO: delete this:*/.Check(frameRange.t() * GetNumParallelSequences(), GetNumParallelSequences(), m_pMBLayout));
                
            switch (inputIndex)
            {
            case 0:
                {
                    if (colsPrior == 1)
                        ComputeInputPartialUnnormedPrior(Inputs(0)->GradientValues(), sliceGradientValue, *m_prior, slicePosterior, *m_temp);
                    else
                    {
                        Matrix<ElemType> sliceUnnormedPriorGradient = Inputs(0)->GradientSlice(frameRange/*TODO: delete this:*/.Check(frameRange.t() * GetNumParallelSequences(), GetNumParallelSequences(), m_pMBLayout));
                        Matrix<ElemType> slicePrior = DataSlice(m_prior, frameRange/*TODO: delete this:*/.Check(frameRange.t() * GetNumParallelSequences(), GetNumParallelSequences(), m_pMBLayout));
                        ComputeInputPartialUnnormedPrior(sliceUnnormedPriorGradient, sliceGradientValue, slicePrior, slicePosterior, *m_temp);
                    }
                }
                break;
            case 1:
                {
                      Matrix<ElemType> sliceNormedDeviationVectors = DataSlice(m_normedDeviationVectors, frameRange/*TODO: delete this:*/.Check(frameRange.t() * GetNumParallelSequences(), GetNumParallelSequences(), m_pMBLayout));
                      if (colsPrior == 1)
                        ComputeInputPartialMean(Inputs(1)->GradientValues(), sliceGradientValue, sliceNormedDeviationVectors, slicePosterior, *m_temp);
                    else
                    {
                        Matrix<ElemType> sliceMeanGradient = Inputs(1)->GradientSlice(frameRange/*TODO: delete this:*/.Check(frameRange.t() * GetNumParallelSequences(), GetNumParallelSequences(), m_pMBLayout));
                        ComputeInputPartialMean(sliceMeanGradient, sliceGradientValue, sliceNormedDeviationVectors, slicePosterior, *m_temp);
                    }
                }
                break;
            case 2:
                {
                    Matrix<ElemType> sliceNormedDeviation = DataSlice(m_normedDeviation, frameRange/*TODO: delete this:*/.Check(frameRange.t() * GetNumParallelSequences(), GetNumParallelSequences(), m_pMBLayout));
                    if (colsPrior == 1)
                        ComputeInputPartialLogStddev(Inputs(2)->GradientValues(), sliceGradientValue, sliceNormedDeviation, slicePosterior, *m_temp);
                    else
                    {
                        Matrix<ElemType> sliceLotStddevGradient = Inputs(2)->GradientSlice(frameRange/*TODO: delete this:*/.Check(frameRange.t() * GetNumParallelSequences(), GetNumParallelSequences(), m_pMBLayout));
                        ComputeInputPartialLogStddev(sliceLotStddevGradient, sliceGradientValue, sliceNormedDeviation, slicePosterior, *m_temp);
                    }
                }
                break;
            case 3:
                {
                    Matrix<ElemType> sliceNormedDeviationVectors = DataSlice(m_normedDeviationVectors, frameRange/*TODO: delete this:*/.Check(frameRange.t() * GetNumParallelSequences(), GetNumParallelSequences(), m_pMBLayout));
                    Matrix<ElemType> sliceFeatureGradient = Inputs(3)->GradientSlice(frameRange/*TODO: delete this:*/.Check(frameRange.t() * GetNumParallelSequences(), GetNumParallelSequences(), m_pMBLayout));
                    ComputeInputPartialFeature(sliceFeatureGradient, sliceGradientValue, sliceNormedDeviationVectors, slicePosterior, *m_temp);
                }
                break;
            default:
                InvalidArgument("GMMLogLikelihoodNode criterion only takes four inputs.");
            }
        }

        /*TODO: merge with call site*/void ComputeInputPartialUnnormedPrior(Matrix<ElemType>& unnormedPriorGradientValues, const Matrix<ElemType>& gradientValues,
            const Matrix<ElemType>& prior, const Matrix<ElemType>& posterior, Matrix<ElemType>& temp)
        {
            temp.AssignDifferenceOf(posterior, prior);
            temp.RowElementMultiplyWith(gradientValues);
            if (prior.GetNumCols() == posterior.GetNumCols())
                unnormedPriorGradientValues += temp; 
            else if (prior.GetNumCols() == 1)
                Matrix<ElemType>::MultiplyAndAdd(temp, false, ConstOnes(posterior.GetNumCols(), 1, unnormedPriorGradientValues.GetDeviceId()), false, unnormedPriorGradientValues);
            else
                RuntimeError("GMMLogLikelihoodNode: UnnormedPrior should either have same number of columns as the features or have only one column.");
        }

        /*TODO: merge with call site*/void ComputeInputPartialMean(Matrix<ElemType>& meanGradientValues, const Matrix<ElemType>& gradientValues, const Matrix<ElemType>& normedDeviationVectors,
            Matrix<ElemType>& posterior, Matrix<ElemType>& temp)
        {
            size_t numComponent = posterior.GetNumRows(); 
            size_t numSamples = posterior.GetNumCols();
            size_t featureSize = normedDeviationVectors.GetNumRows() / numComponent;

            temp.SetValue(normedDeviationVectors); //recall normedDeviationVectors <-- (x-u_c)/(stddev^2)
            temp.Reshape(featureSize, numSamples* numComponent);

            posterior.Reshape(1, numSamples* numComponent);
            temp.RowElementMultiplyWith(posterior); //temp <-- posterior * (x-u_c)/(stddev^2)

            posterior.Reshape(numComponent, numSamples);  //reshape back
            temp.Reshape(featureSize * numComponent, numSamples); //reshape back

            temp.RowElementMultiplyWith(gradientValues);

            if (numSamples == meanGradientValues.GetNumCols())
                meanGradientValues += temp;
            else if (meanGradientValues.GetNumCols() == 1)
                Matrix<ElemType>::MultiplyAndAdd(temp, false, ConstOnes(numSamples, 1, meanGradientValues.GetDeviceId()), false, meanGradientValues);
            else
                RuntimeError("GMMLogLikelihoodNode: stddev should either have same number of columns as the features or have only one column.");
        }

        /*TODO: merge with call site*/void ComputeInputPartialLogStddev(Matrix<ElemType>& logStddevGradientValues, const Matrix<ElemType>& gradientValues, const Matrix<ElemType>& normedDeviation,
            const Matrix<ElemType>& posterior, Matrix<ElemType>& temp)
        {
            size_t numComponent = posterior.GetNumRows();
            size_t numSamples = posterior.GetNumCols();

            temp.AssignDifferenceOf(normedDeviation, (ElemType)numComponent);
            temp.ElementMultiplyWith(posterior);
            temp.RowElementMultiplyWith(gradientValues);
            if (logStddevGradientValues.GetNumCols() == numSamples)
                logStddevGradientValues += temp;
            else if (logStddevGradientValues.GetNumCols() == 1)
                Matrix<ElemType>::MultiplyAndAdd(temp, false, ConstOnes(numSamples, 1, logStddevGradientValues.GetDeviceId()), false, logStddevGradientValues);
            else
                RuntimeError("GMMLogLikelihoodNode: stddev should either have same number of columns as the features or have only one column.");
        }

        /*TODO: merge with call site*/void ComputeInputPartialFeature(Matrix<ElemType>& featureGradientValues, const Matrix<ElemType>& gradientValues, const Matrix<ElemType>& normedDeviationVectors,
            Matrix<ElemType>& posterior, Matrix<ElemType>& temp)
        {
            size_t numComponent = posterior.GetNumRows();
            size_t numSamples = posterior.GetNumCols();
            size_t featureSize = normedDeviationVectors.GetNumRows() / numComponent;

            temp.SetValue(normedDeviationVectors);
            temp *= -1;
            temp.Reshape(featureSize, numSamples* numComponent);
            posterior.Reshape(1, numSamples* numComponent);
            temp.RowElementMultiplyWith(posterior);

            posterior.Reshape(numComponent, numSamples);
            temp.Reshape(featureSize * numComponent, numSamples);
            temp.RowElementMultiplyWith(gradientValues);

            for (int i = 0; i < numComponent; i++)
                featureGradientValues.AddWithRowSliceValuesOf(temp, i*featureSize, featureSize);
        }

        virtual size_t SetFunctionAndGradientMBSize(size_t numCols)
        {
            numCols = Base::SetFunctionAndGradientMBSize(numCols);
            // ^^ if numCols is SIZE_MAX then we let base determine the value based on MB layout
=======
            InferImageDimsFromInputs();
#endif
        }

        virtual void MoveMatricesToDevice(const DEVICEID_TYPE deviceId)
        {
            Base::MoveMatricesToDevice(deviceId);
            m_softmax.TransferToDeviceIfNotThereAndNotAutoPlace(deviceId);
        }

        virtual void CopyTo(const ComputationNodePtr nodeP, const std::wstring& newName, const CopyNodeFlags flags) const
        {
            Base::CopyTo(nodeP, newName, flags);
            if (flags & CopyNodeFlags::copyNodeValue)
            {
                auto node = dynamic_pointer_cast<LogSoftmaxNode<ElemType>>(nodeP);
                node->m_softmax = m_softmax;
            }
        }
private:
        Matrix<ElemType> m_softmax;
    };

    template class LogSoftmaxNode<float>;
    template class LogSoftmaxNode<double>;

    // -----------------------------------------------------------------------
    // GMMLogLikelihoodNode (unnormedPrior, means, logStdDevs, features) -- GMM log LL over input vector(s)
    // -----------------------------------------------------------------------

    //calculates: the log likelihood of a feature given GMM parameters
    template<class ElemType>
    class GMMLogLikelihoodNode : public ComputationNode<ElemType>, public NumInputs<4>
    {
        typedef ComputationNode<ElemType> Base; UsingComputationNodeMembersBoilerplate;
        static const std::wstring TypeName() { return L"GMMLogLikelihood"; }
    public:
        GMMLogLikelihoodNode(DEVICEID_TYPE deviceId, const wstring & name) :
            Base(deviceId, name),
            m_prior(deviceId), m_normedDeviation(deviceId), m_normedDeviationVectors(deviceId),
            m_stddev(deviceId), m_posterior(deviceId), m_temp(deviceId)
        { }

        virtual void ComputeInputPartial(const size_t inputIndex)
        {
            switch (inputIndex)
            {
            case 0:
                ComputeInputPartialUnnormedPrior(Inputs(0)->GradientValues(), m_gradientValues, m_prior, m_posterior, m_temp);
                break;
            case 1:
                ComputeInputPartialMean(Inputs(1)->GradientValues(), m_gradientValues, m_normedDeviationVectors, m_posterior, m_temp);
                break;
            case 2:
                ComputeInputPartialLogStddev(Inputs(2)->GradientValues(), m_gradientValues, m_normedDeviation, m_posterior, m_temp);
                break;
            case 3:
                ComputeInputPartialFeature(Inputs(3)->GradientValues(), m_gradientValues, m_normedDeviationVectors, m_posterior, m_temp);
                break;
            default:
                InvalidArgument("GMMLogLikelihoodNode only takes four inputs.");
            }
        }

        virtual void /*ComputationNode::*/ComputeInputPartial(const size_t inputIndex, const FrameRange & frameRange) override
        {
            //get the right slice 
            const size_t colsPrior = Inputs(0)->GetNumCols();

            Matrix<ElemType> sliceGradientValue = DataSlice(m_gradientValues, frameRange/*TODO: delete this:*/.Check(frameRange.t() * GetNumParallelSequences(), GetNumParallelSequences(), m_pMBLayout));
            Matrix<ElemType> slicePosterior = DataSlice(m_posterior, frameRange/*TODO: delete this:*/.Check(frameRange.t() * GetNumParallelSequences(), GetNumParallelSequences(), m_pMBLayout));
                
            switch (inputIndex)
            {
            case 0:
                {
                    if (colsPrior == 1)
                        ComputeInputPartialUnnormedPrior(Inputs(0)->GradientValues(), sliceGradientValue, m_prior, slicePosterior, m_temp);
                    else
                    {
                        Matrix<ElemType> sliceUnnormedPriorGradient = Inputs(0)->GradientSlice(frameRange/*TODO: delete this:*/.Check(frameRange.t() * GetNumParallelSequences(), GetNumParallelSequences(), m_pMBLayout));
                        Matrix<ElemType> slicePrior = DataSlice(m_prior, frameRange/*TODO: delete this:*/.Check(frameRange.t() * GetNumParallelSequences(), GetNumParallelSequences(), m_pMBLayout));
                        ComputeInputPartialUnnormedPrior(sliceUnnormedPriorGradient, sliceGradientValue, slicePrior, slicePosterior, m_temp);
                    }
                }
                break;
            case 1:
                {
                      Matrix<ElemType> sliceNormedDeviationVectors = DataSlice(m_normedDeviationVectors, frameRange/*TODO: delete this:*/.Check(frameRange.t() * GetNumParallelSequences(), GetNumParallelSequences(), m_pMBLayout));
                      if (colsPrior == 1)
                        ComputeInputPartialMean(Inputs(1)->GradientValues(), sliceGradientValue, sliceNormedDeviationVectors, slicePosterior, m_temp);
                    else
                    {
                        Matrix<ElemType> sliceMeanGradient = Inputs(1)->GradientSlice(frameRange/*TODO: delete this:*/.Check(frameRange.t() * GetNumParallelSequences(), GetNumParallelSequences(), m_pMBLayout));
                        ComputeInputPartialMean(sliceMeanGradient, sliceGradientValue, sliceNormedDeviationVectors, slicePosterior, m_temp);
                    }
                }
                break;
            case 2:
                {
                    Matrix<ElemType> sliceNormedDeviation = DataSlice(m_normedDeviation, frameRange/*TODO: delete this:*/.Check(frameRange.t() * GetNumParallelSequences(), GetNumParallelSequences(), m_pMBLayout));
                    if (colsPrior == 1)
                        ComputeInputPartialLogStddev(Inputs(2)->GradientValues(), sliceGradientValue, sliceNormedDeviation, slicePosterior, m_temp);
                    else
                    {
                        Matrix<ElemType> sliceLotStddevGradient = Inputs(2)->GradientSlice(frameRange/*TODO: delete this:*/.Check(frameRange.t() * GetNumParallelSequences(), GetNumParallelSequences(), m_pMBLayout));
                        ComputeInputPartialLogStddev(sliceLotStddevGradient, sliceGradientValue, sliceNormedDeviation, slicePosterior, m_temp);
                    }
                }
                break;
            case 3:
                {
                    Matrix<ElemType> sliceNormedDeviationVectors = DataSlice(m_normedDeviationVectors, frameRange/*TODO: delete this:*/.Check(frameRange.t() * GetNumParallelSequences(), GetNumParallelSequences(), m_pMBLayout));
                    Matrix<ElemType> sliceFeatureGradient = Inputs(3)->GradientSlice(frameRange/*TODO: delete this:*/.Check(frameRange.t() * GetNumParallelSequences(), GetNumParallelSequences(), m_pMBLayout));
                    ComputeInputPartialFeature(sliceFeatureGradient, sliceGradientValue, sliceNormedDeviationVectors, slicePosterior, m_temp);
                }
                break;
            default:
                InvalidArgument("GMMLogLikelihoodNode criterion only takes four inputs.");
            }
        }

        /*TODO: merge with call site*/void ComputeInputPartialUnnormedPrior(Matrix<ElemType>& unnormedPriorGradientValues, const Matrix<ElemType>& gradientValues,
            const Matrix<ElemType>& prior, const Matrix<ElemType>& posterior, Matrix<ElemType>& temp)
        {
            temp.AssignDifferenceOf(posterior, prior);
            temp.RowElementMultiplyWith(gradientValues);
            if (prior.GetNumCols() == posterior.GetNumCols())
                unnormedPriorGradientValues += temp; 
            else if (prior.GetNumCols() == 1)
                Matrix<ElemType>::MultiplyAndAdd(temp, false, ConstOnes(posterior.GetNumCols(), 1, unnormedPriorGradientValues.GetDeviceId()), false, unnormedPriorGradientValues);
            else
                RuntimeError("GMMLogLikelihoodNode: UnnormedPrior should either have same number of columns as the features or have only one column.");
        }

        /*TODO: merge with call site*/void ComputeInputPartialMean(Matrix<ElemType>& meanGradientValues, const Matrix<ElemType>& gradientValues, const Matrix<ElemType>& normedDeviationVectors,
            Matrix<ElemType>& posterior, Matrix<ElemType>& temp)
        {
            size_t numComponent = posterior.GetNumRows(); 
            size_t numSamples = posterior.GetNumCols();
            size_t featureSize = normedDeviationVectors.GetNumRows() / numComponent;

            temp.SetValue(normedDeviationVectors); //recall normedDeviationVectors <-- (x-u_c)/(stddev^2)
            temp.Reshape(featureSize, numSamples* numComponent);

            posterior.Reshape(1, numSamples* numComponent);
            temp.RowElementMultiplyWith(posterior); //temp <-- posterior * (x-u_c)/(stddev^2)

            posterior.Reshape(numComponent, numSamples);  //reshape back
            temp.Reshape(featureSize * numComponent, numSamples); //reshape back

            temp.RowElementMultiplyWith(gradientValues);

            if (numSamples == meanGradientValues.GetNumCols())
                meanGradientValues += temp;
            else if (meanGradientValues.GetNumCols() == 1)
                Matrix<ElemType>::MultiplyAndAdd(temp, false, ConstOnes(numSamples, 1, meanGradientValues.GetDeviceId()), false, meanGradientValues);
            else
                RuntimeError("GMMLogLikelihoodNode: stddev should either have same number of columns as the features or have only one column.");
        }

        /*TODO: merge with call site*/void ComputeInputPartialLogStddev(Matrix<ElemType>& logStddevGradientValues, const Matrix<ElemType>& gradientValues, const Matrix<ElemType>& normedDeviation,
            const Matrix<ElemType>& posterior, Matrix<ElemType>& temp)
        {
            size_t numComponent = posterior.GetNumRows();
            size_t numSamples = posterior.GetNumCols();

            temp.AssignDifferenceOf(normedDeviation, (ElemType)numComponent);
            temp.ElementMultiplyWith(posterior);
            temp.RowElementMultiplyWith(gradientValues);
            if (logStddevGradientValues.GetNumCols() == numSamples)
                logStddevGradientValues += temp;
            else if (logStddevGradientValues.GetNumCols() == 1)
                Matrix<ElemType>::MultiplyAndAdd(temp, false, ConstOnes(numSamples, 1, logStddevGradientValues.GetDeviceId()), false, logStddevGradientValues);
            else
                RuntimeError("GMMLogLikelihoodNode: stddev should either have same number of columns as the features or have only one column.");
        }

        /*TODO: merge with call site*/void ComputeInputPartialFeature(Matrix<ElemType>& featureGradientValues, const Matrix<ElemType>& gradientValues, const Matrix<ElemType>& normedDeviationVectors,
            Matrix<ElemType>& posterior, Matrix<ElemType>& temp)
        {
            size_t numComponent = posterior.GetNumRows();
            size_t numSamples = posterior.GetNumCols();
            size_t featureSize = normedDeviationVectors.GetNumRows() / numComponent;

            temp.SetValue(normedDeviationVectors);
            temp *= -1;
            temp.Reshape(featureSize, numSamples* numComponent);
            posterior.Reshape(1, numSamples* numComponent);
            temp.RowElementMultiplyWith(posterior);

            posterior.Reshape(numComponent, numSamples);
            temp.Reshape(featureSize * numComponent, numSamples);
            temp.RowElementMultiplyWith(gradientValues);

            for (int i = 0; i < numComponent; i++)
                featureGradientValues.AddWithRowSliceValuesOf(temp, i*featureSize, featureSize);
        }

        virtual size_t UpdateFunctionAndGradientMBSize(size_t numCols)
        {
            numCols = Base::UpdateFunctionAndGradientMBSize(numCols);
            // ^^ if numCols is SIZE_MAX then we let base determine the value based on MB layout
>>>>>>> 68375d3d
            if (!m_pMBLayout)            // if no layout, this node contains parameters independent of MB size, don't resize
                return numCols;         // BUGBUG: what do we return here?

            size_t numComponents = Inputs(0)->GetNumRows();
            size_t colsPrior = Inputs(0)->GetNumCols();
            //size_t numCols = Inputs(3)->GetNumCols();
            size_t featureSize = Inputs(3)->GetNumRows();

            m_prior->Resize(numComponents, colsPrior);
            m_stddev->Resize(numComponents, colsPrior);
            m_normedDeviation->Resize(numComponents, numCols);
            m_normedDeviationVectors->Resize(numComponents * featureSize, numCols);
            m_posterior->Resize(numComponents, numCols);
            return numCols;
        }

        //input0=unnormedPrior, input1=mean, input2=logstddev, input3=feature
        void EvaluateThisNodeMap()    // TODO: This is a stop-gap; in most cases, we should just be able to delete this (but need to review one by one)
        {
            // all internal matrices will be automatically resized since all of them are assigned to a value so no resize is needed here.
            EvaluateThisNodeS(FunctionValues(), Inputs(0)->FunctionValues(), Inputs(1)->FunctionValues(), Inputs(2)->FunctionValues(), Inputs(3)->FunctionValues(), 
                *m_prior, *m_stddev, *m_normedDeviationVectors, *m_normedDeviation, *m_posterior, *m_temp);
        }

        //input0=unnormedPrior, input1=mean, input2=logstddev, input3=feature
        virtual void /*ComputationNode::*/EvaluateThisNode(const FrameRange & frameRange) override
        {
            if (frameRange.IsAllFrames()) { EvaluateThisNodeMap(); return; }
            size_t colsPrior = Inputs(0)->GetNumCols();
            size_t numSamples = Inputs(3)->GetNumCols();

            //get the right slice 
            Matrix<ElemType> sliceOutputValue = ValueSlice(frameRange/*TODO: delete this:*/.Check(frameRange.t() * GetNumParallelSequences(), GetNumParallelSequences(), m_pMBLayout));
            Matrix<ElemType> sliceFeature = Inputs(3)->ValueSlice(frameRange/*TODO: delete this:*/.Check(frameRange.t() * GetNumParallelSequences(), GetNumParallelSequences(), m_pMBLayout));
            Matrix<ElemType> sliceNormedDeviation = DataSlice(m_normedDeviation, frameRange/*TODO: delete this:*/.Check(frameRange.t() * GetNumParallelSequences(), GetNumParallelSequences(), m_pMBLayout));
            Matrix<ElemType> sliceNormedDeviationVectors = DataSlice(m_normedDeviationVectors, frameRange/*TODO: delete this:*/.Check(frameRange.t() * GetNumParallelSequences(), GetNumParallelSequences(), m_pMBLayout));
            Matrix<ElemType> slicePosterior = DataSlice(m_posterior, frameRange/*TODO: delete this:*/.Check(frameRange.t() * GetNumParallelSequences(), GetNumParallelSequences(), m_pMBLayout));

            if (colsPrior == 1)
            {
                EvaluateThisNodeS(sliceOutputValue, Inputs(0)->FunctionValues(), Inputs(1)->FunctionValues(), Inputs(2)->FunctionValues(), sliceFeature,
                    *m_prior, *m_stddev, sliceNormedDeviationVectors, sliceNormedDeviation, slicePosterior, *m_temp);
            }
            else if (colsPrior == numSamples)
            {
                Matrix<ElemType> sliceUnnormedPrior = Inputs(0)->ValueSlice(frameRange/*TODO: delete this:*/.Check(frameRange.t() * GetNumParallelSequences(), GetNumParallelSequences(), m_pMBLayout));
                Matrix<ElemType> sliceMean = Inputs(1)->ValueSlice(frameRange/*TODO: delete this:*/.Check(frameRange.t() * GetNumParallelSequences(), GetNumParallelSequences(), m_pMBLayout));
                Matrix<ElemType> sliceLogstddev = Inputs(2)->ValueSlice(frameRange/*TODO: delete this:*/.Check(frameRange.t() * GetNumParallelSequences(), GetNumParallelSequences(), m_pMBLayout));

                Matrix<ElemType> slicePrior = DataSlice(m_prior, frameRange/*TODO: delete this:*/.Check(frameRange.t() * GetNumParallelSequences(), GetNumParallelSequences(), m_pMBLayout));
                Matrix<ElemType> sliceStddev = DataSlice(m_stddev, frameRange/*TODO: delete this:*/.Check(frameRange.t() * GetNumParallelSequences(), GetNumParallelSequences(), m_pMBLayout));

                EvaluateThisNodeS(sliceOutputValue, sliceUnnormedPrior, sliceMean, sliceLogstddev, sliceFeature,
                    slicePrior, sliceStddev, sliceNormedDeviationVectors, sliceNormedDeviation, slicePosterior, *m_temp);
            }
            else  //should not reach the code since validation should fail already
                RuntimeError("GMMLogLikelihoodNode: UnnormedPrior should either have same number of columns as the features or have only one column.");
        }

        //input0=unnormedPrior, input1=mean, input2=logstddev, input3=feature
        //If we want to speed up we need to replace following code with a several specialized GPU functions
        /*TODO: merge with call site*/void EvaluateThisNodeS(Matrix<ElemType>& functionValues, const Matrix<ElemType>& unnormedPrior, const Matrix<ElemType>& mean,  Matrix<ElemType>& logstddev,
            const Matrix<ElemType>& feature, Matrix<ElemType>& prior, Matrix<ElemType>& stddev, Matrix<ElemType>& normedDeviationVectors,
            Matrix<ElemType>& normedDeviation, Matrix<ElemType>& posterior, Matrix<ElemType>& temp)
        {
            int numComponent = unnormedPrior.GetNumRows();
            size_t numSamples = feature.GetNumCols();
            size_t featureDim = feature.GetNumRows();

            //compute prior which is softmax of unnormedPrior
            prior.AssignLogSoftmaxOf(unnormedPrior, true);  //log prior

            prior.InplaceExp();

            //compute stddev
            stddev.AssignExpOf(logstddev);

#if DUMPOUTPUT
            unnormedPrior.Print("unnormedPrior", 0, min(5, unnormedPrior.GetNumRows() - 1), 0, min(10, unnormedPrior.GetNumCols() - 1));
            mean.Print("mean", 0, min(5, mean.GetNumRows() - 1), 0, min(10, mean.GetNumCols() - 1));
            logstddev.Print("logstddev", 0, min(5, logstddev.GetNumRows() - 1), 0, min(10, logstddev.GetNumCols() - 1));

            prior.Print("prior", 0, min(5, prior.GetNumRows() - 1), 0, min(10, prior.GetNumCols() - 1));
            stddev.Print("stddev", 0, min(5, stddev.GetNumRows() - 1), 0, min(10, stddev.GetNumCols() - 1));
#endif

            //compute normedDeviation <-- ||x-u_c||^2/(stddev^2)
            normedDeviationVectors.AssignRepeatOf(feature, numComponent, 1);
            normedDeviationVectors -= mean; //each column of the mean has multiple mean components
            normedDeviationVectors.Reshape(featureDim, numSamples* numComponent);  //now each column is feature-mean_i

            normedDeviation.AssignVectorNorm2Of(normedDeviationVectors, true);
            normedDeviation ^= 2;
            temp.AssignRepeatOf(stddev, 1, numSamples / stddev.GetNumCols());  //stddev.GetNumCols() is either 1 or =numSamples
            temp.Reshape(1, temp.GetNumElements());  //one stddev value for each component for each sample
            temp ^= 2;
            normedDeviation.ElementDivideBy(temp);  //normedDeviation and temp have same dim (1, numSamples* numComponent)

            //compute  normedDeviationVectors <-- (x-u_c)/(stddev^2)
            normedDeviationVectors.RowElementDivideBy(temp);  //divide twice
            normedDeviationVectors.Reshape(featureDim*numComponent, numSamples);  //reshape back

            //compute per-component likelihood
            posterior.AssignProductOf(-0.5f, normedDeviation); //posterior  <-- -||x-u_c||^2/(stddev^2)/2 and in (1, numSamples* numComponent) dim
            temp.InplaceLog();
            temp *= ((ElemType)numComponent / 2.0f); //temp <-- stddev^c and in (1, numSamples* numComponent) dim
            posterior -= temp;  // posterior  <-- exp[-||x-u_c||^2/(stddev^2)/2]/(stddev^c)
            posterior -= (ElemType)(numComponent / 2.0f*log(TWO_PI)); //likelihood for each component and sample is now computed and stored in posterior
            posterior.InplaceExp(); //posterior  <-- exp(-||x-u_c||^2/(stddev^2)/2)

            normedDeviation.Reshape(numComponent, numSamples);  //reshape back
            posterior.Reshape(numComponent, numSamples);  //reshape back

            //compute posterior <-- prior_i * likelihood_i
            if (unnormedPrior.GetNumCols() == numSamples)  //each sample has different prior
                posterior.ElementMultiplyWith(prior);
            else  //all samples share the same prior
                posterior.ColumnElementMultiplyWith(prior);

            //compute GMM log-likelihood
            Matrix<ElemType>::Multiply(ConstOnes(1, numComponent, posterior.GetDeviceId()), false, posterior, false, functionValues);  //functionValues <-- total likelihood
            posterior.RowElementDivideBy(functionValues); //posterior <-- per-comp likelihood / total likelihood
            functionValues.InplaceLog(); //log likelihood

#if DUMPOUTPUT
            temp.Print("temp", 0, min(5, temp.GetNumRows() - 1), 0, min(10, temp.GetNumCols() - 1));
            normedDeviation.Print("normedDeviation", 0, min(5, normedDeviation.GetNumRows() - 1), 0, min(10, normedDeviation.GetNumCols() - 1));

            posterior.Print("posterior", 0, min(5, posterior.GetNumRows() - 1), 0, min(10, posterior.GetNumCols() - 1));
            functionValues.Print("functionValues", 0, min(5, functionValues.GetNumRows() - 1), 0, min(10, functionValues.GetNumCols() - 1));

            functionValues.Print("GMMLogLikelihoodNode");
#endif

#if NANCHECK
            functionValues.HasNan("GMMLogLikelihood");
#endif
        }

        virtual void /*ComputationNodeBase::*/Validate(bool isFinalValidationPass) override
        {
            Base::Validate(isFinalValidationPass);

            size_t rows[4], cols[4];
            for (int i = 0; i < 4; i++)
            {
                rows[i] = Inputs(i)->GetNumRows();
                cols[i] = Inputs(i)->GetNumCols();
            }

            if (isFinalValidationPass)
            {
                if (cols[0] != cols[1] || cols[0] != cols[2])
                    LogicError("GMMLogLikelihoodNode: UnnormedPrior (first input), mean (second input), and logStddev (third input) should have same number of columns.");

                if (cols[0] != 1 && cols[0] != cols[3])
                    LogicError("GMMLogLikelihoodNode: UnnormedPrior (first input) should either have same number of columns as the features (fourth input) or have only one column.");

                if (rows[0] != rows[2])
                    LogicError("GMMLogLikelihoodNode: UnnormedPrior (first input) should have same dimension as logStddev (third input), i.e., all dimensions in each Gaussian component share the same stddev.");

                if (rows[1] != rows[0]*rows[3])
                    LogicError("GMMLogLikelihoodNode: the number of rows in mean (second input) should equal rows(unnormedPrior(first input) * rows(feature(fourth input)).");
            }

            Resize(1, cols[3]);
            InferMBLayoutFromInputsForStandardCase();
            InferImageDimsFromInputs();
        }

        virtual void InferImageDimsFromInputs()
        {
            InferImageDimsFromInput(3, false);

            m_outputChannels = 1;
            m_outputWidth = 1;
            m_outputHeight = 1;
        }

        //leftNode should be the empirical
        //virtual void AttachInputs(const ComputationNodePtr unnormedPrior, const ComputationNodePtr mean, const ComputationNodePtr logStddev, const ComputationNodePtr feature)
        //{
        //    m_children.resize(4);
        //    m_children[0] = unnormedPrior;
        //    m_children[1] = mean;
        //    m_children[2] = logStddev;
        //    m_children[3] = feature;
        //}

        virtual void MoveMatricesToDevice(const DEVICEID_TYPE deviceId)
        {
            Base::MoveMatricesToDevice(deviceId);
            m_prior->TransferToDeviceIfNotThereAndNotAutoPlace(deviceId, true);
            m_normedDeviation->TransferToDeviceIfNotThereAndNotAutoPlace(deviceId, true);
            m_normedDeviationVectors->TransferToDeviceIfNotThereAndNotAutoPlace(deviceId, true);
            m_stddev->TransferToDeviceIfNotThereAndNotAutoPlace(deviceId, true);
            m_posterior->TransferToDeviceIfNotThereAndNotAutoPlace(deviceId, true);
        }

        virtual void CopyTo(const ComputationNodePtr nodeP, const std::wstring& newName, const CopyNodeFlags flags) const
        {
            Base::CopyTo(nodeP, newName, flags);
            if (flags & CopyNodeFlags::copyNodeValue)
            {
                auto node = dynamic_pointer_cast<GMMLogLikelihoodNode<ElemType>>(nodeP);
                *node->m_prior = *m_prior;
                *node->m_normedDeviation = *m_normedDeviation;
                *node->m_normedDeviationVectors = *m_normedDeviationVectors;
                *node->m_stddev = *m_stddev;
                *node->m_posterior = *m_posterior;
            }
        }

        //request matrices needed to do node function value evaluation
        virtual void RequestMatricesBeforeEval(MatrixPool& matrixPool)
        {
            Base::RequestMatricesBeforeEval(matrixPool);
            RequestMatrixFromPool(m_prior, matrixPool);
            RequestMatrixFromPool(m_normedDeviation, matrixPool);
            RequestMatrixFromPool(m_normedDeviationVectors, matrixPool);
            RequestMatrixFromPool(m_stddev, matrixPool);
            RequestMatrixFromPool(m_posterior, matrixPool);
            RequestMatrixFromPool(m_temp, matrixPool);
        }

        //release gradient and temp matrices that no longer needed after all the children's gradients are computed.
        virtual void ReleaseMatricesAfterGradientComp(MatrixPool& matrixPool)
        {
            Base::ReleaseMatricesAfterGradientComp(matrixPool);
            ReleaseMatrixToPool(m_prior, matrixPool);
            ReleaseMatrixToPool(m_normedDeviation, matrixPool);
            ReleaseMatrixToPool(m_normedDeviationVectors, matrixPool);
            ReleaseMatrixToPool(m_stddev, matrixPool);
            ReleaseMatrixToPool(m_posterior, matrixPool);
            ReleaseMatrixToPool(m_temp, matrixPool);
        }


    protected:
        shared_ptr<Matrix<ElemType>> m_prior;
        shared_ptr<Matrix<ElemType>>m_normedDeviation;
        shared_ptr<Matrix<ElemType>> m_normedDeviationVectors;
        shared_ptr<Matrix<ElemType>> m_stddev;
        shared_ptr<Matrix<ElemType>> m_posterior;
        shared_ptr<Matrix<ElemType>> m_temp;
    };

    template class GMMLogLikelihoodNode<float>;
    template class GMMLogLikelihoodNode<double>;

    // -----------------------------------------------------------------------
    // DropoutNode (input) -- perform drop-out
    // Output is scaled such that no post-scaling is necessary.
    // -----------------------------------------------------------------------

    template<class ElemType>
    class DropoutNode : public ComputationNode<ElemType>, public NumInputs<1>
    {
        typedef ComputationNode<ElemType> Base; UsingComputationNodeMembersBoilerplate;
        static const std::wstring TypeName() { return L"Dropout"; }
    public:
        DropoutNode(DEVICEID_TYPE deviceId, const wstring & name) :
            Base(deviceId, name),
            m_dropoutRate(0)
        {
            m_randomSeed = (unsigned long)atomic_fetch_add(&s_timeStampCounter, (unsigned long long int)1);
        }

        virtual void ComputeInputPartial(const size_t inputIndex)
        {
            if (inputIndex > 0)
                InvalidArgument("Dropout operation only takes one input.");
            ComputeInputPartialS(m_dropoutRate, Inputs(0)->GradientValues(), *m_maskOfDropout, GradientValues());
        }

        virtual void /*ComputationNode::*/ComputeInputPartial(const size_t inputIndex, const FrameRange & frameRange) override
        {
            if (inputIndex > 0)
                InvalidArgument("Dropout operation only takes one input.");

            Matrix<ElemType> sliceInput0Grad = Inputs(0)->GradientSlice(frameRange/*TODO: delete this:*/.Check(frameRange.t() * GetNumParallelSequences(), GetNumParallelSequences(), m_pMBLayout));
            Matrix<ElemType> sliceOutputGrad = GradientSlice(frameRange/*TODO: delete this:*/.Check(frameRange.t() * GetNumParallelSequences(), GetNumParallelSequences(), m_pMBLayout));

            Matrix<ElemType> sliceMask = Matrix<ElemType>();
            if (m_dropoutRate > 0)
            {
                sliceMask = DataSlice(m_maskOfDropout, frameRange/*TODO: delete this:*/.Check(frameRange.t() * GetNumParallelSequences(), GetNumParallelSequences(), m_pMBLayout));
            }

            ComputeInputPartialS(m_dropoutRate, sliceInput0Grad, sliceMask, sliceOutputGrad);
        }

        /*TODO: merge with call site*/void ComputeInputPartialS(const double dropoutRate, Matrix<ElemType>& inputGradientValues, const Matrix<ElemType>& maskOfDropout, const Matrix<ElemType>& gradientValues)
        {
            if (dropoutRate > 0)
            {
                inputGradientValues.AddElementProductOf(gradientValues, maskOfDropout);
            }
            else
            {
                inputGradientValues += gradientValues;
            }
        }

        void EvaluateThisNodeMap()    // TODO: This is a stop-gap; in most cases, we should just be able to delete this (but need to review one by one)
        {
            EvaluateThisNodeS(m_dropoutRate, m_randomSeed, FunctionValues(), *m_maskOfDropout, Inputs(0)->FunctionValues());
        }
        virtual void /*ComputationNode::*/EvaluateThisNode(const FrameRange & frameRange) override
        {
            if (frameRange.IsAllFrames()) { EvaluateThisNodeMap(); return; }
            Matrix<ElemType> sliceInput0Value = Inputs(0)->ValueSlice(frameRange/*TODO: delete this:*/.Check(frameRange.t() * GetNumParallelSequences(), GetNumParallelSequences(), m_pMBLayout));
            Matrix<ElemType> sliceOutputValue = Matrix <ElemType>();

            Matrix<ElemType> sliceMask = Matrix<ElemType>();
            if (m_dropoutRate > 0)
            {
                Resize(Inputs(0)->GetNumRows(), Inputs(0)->GetNumCols());
                m_maskOfDropout.Resize(Inputs(0)->GetNumRows(), Inputs(0)->GetNumCols());
                sliceMask = DataSlice(m_maskOfDropout, frameRange/*TODO: delete this:*/.Check(frameRange.t() * GetNumParallelSequences(), GetNumParallelSequences(), m_pMBLayout));
            }

            sliceOutputValue = ValueSlice(frameRange/*TODO: delete this:*/.Check(frameRange.t() * GetNumParallelSequences(), GetNumParallelSequences(), m_pMBLayout));

            EvaluateThisNodeS(m_dropoutRate, m_randomSeed, sliceOutputValue, sliceMask, sliceInput0Value);
        }

        /*TODO: merge with call site*/void EvaluateThisNodeS(const double dropoutRate, unsigned long& randomSeed, Matrix<ElemType>& functionValues, Matrix<ElemType>& maskOfDropout, const Matrix<ElemType>& inputFunctionValues)
        {
            if (dropoutRate > 0)
            {
                maskOfDropout.Resize(inputFunctionValues.GetNumRows(), inputFunctionValues.GetNumCols());

                maskOfDropout.SetUniformRandomMask((ElemType)dropoutRate, (ElemType)(1.0 / (1.0 - dropoutRate)), randomSeed);
                randomSeed += 1073807359;  //1073807359 is a very large prime number to avoid collision with other dropout nodes

                functionValues.AssignElementProductOf(maskOfDropout, inputFunctionValues);
#if NANCHECK
                functionValues.HasNan("DropOut");
#endif
            }
            else
            {
                //remove this line since we can get same effect by overwritting the FunctionValues functions without copying the values
                //functionValues = inputFunctionValues;
            }
        }

        virtual const Matrix<ElemType>& FunctionValues() const
        {
            if (m_dropoutRate > 0)
                return *m_functionValues;
            else
                return Inputs(0)->FunctionValues();
        }

        virtual Matrix<ElemType>& FunctionValues()
        {
            if (m_dropoutRate > 0)
                return *m_functionValues;
            else
                return Inputs(0)->FunctionValues();
        }

        virtual void /*ComputationNodeBase::*/Validate(bool isFinalValidationPass) override
        {
            ValidateUnaryMap(isFinalValidationPass);
            m_maskOfDropout.Resize(Inputs(0)->GetNumRows(), Inputs(0)->GetNumCols());
#if 0
            if (Inputs(0)->GetNumRows() == 0)
                LogicError("Dropout operation: the input node has 0 element.");

            Resize(Inputs(0)->GetNumRows(), Inputs(0)->GetNumCols());
            InferMBLayoutFromInputsForStandardCase();
            InferImageDimsFromInputs();
#endif
        }

        //virtual void AttachInputs(const ComputationNodePtr inputNode)
        //{
        //    m_children.resize(1);
        //    m_children[0] = inputNode;
        //}

        void SetDropoutRate(const double val)
        {
            if (val < 0 || val >= 1)
                LogicError("DropoutRate must be >= 0 and < 1.");
            m_dropoutRate = val;
        }

        void SetRandomSeed(const unsigned long val)
        {
            m_randomSeed = (unsigned long)val;
        }

        virtual void MoveMatricesToDevice(const DEVICEID_TYPE deviceId)
        {
            Base::MoveMatricesToDevice(deviceId);
            m_maskOfDropout->TransferToDeviceIfNotThereAndNotAutoPlace(deviceId, true);
        }

        virtual void CopyTo(const ComputationNodePtr nodeP, const std::wstring& newName, const CopyNodeFlags flags) const
        {
            Base::CopyTo(nodeP, newName, flags);
            if (flags & CopyNodeFlags::copyNodeValue)
            {
                auto node = dynamic_pointer_cast<DropoutNode<ElemType>>(nodeP);
                node->m_dropoutRate = m_dropoutRate;
                node->m_randomSeed = m_randomSeed;
                node->m_maskOfDropout = m_maskOfDropout;
            }
        }

        //request matrices needed to do node function value evaluation
        virtual void RequestMatricesBeforeEval(MatrixPool& matrixPool)
        {
            Base::RequestMatricesBeforeEval(matrixPool);
            RequestMatrixFromPool(m_maskOfDropout, matrixPool);
        }

        //release gradient and temp matrices that no longer needed after all the children's gradients are computed.
        virtual void ReleaseMatricesAfterGradientComp(MatrixPool& matrixPool)
        {
            Base::ReleaseMatricesAfterGradientComp(matrixPool);
            ReleaseMatrixToPool(m_maskOfDropout, matrixPool);
        }

private:
        double m_dropoutRate;
        unsigned long m_randomSeed;

        shared_ptr<Matrix<ElemType>> m_maskOfDropout;
    };

    template class DropoutNode<float>;
    template class DropoutNode<double>;

    // -----------------------------------------------------------------------
    // ReshapeNode (input) -- reshape input matrix
    // TODO: Why is this in NonlinearityNodes.h? Should he linear algebra no?
    // -----------------------------------------------------------------------

    // TODO: This node needs very special consideration regarding MBLayout

    template<class ElemType>
    class ReshapeNode : public ComputationNode<ElemType>, public NumInputs<1>
    {
        typedef ComputationNode<ElemType> Base; UsingComputationNodeMembersBoilerplate;
        static const std::wstring TypeName() { return L"Reshape"; }
    public:
        ReshapeNode(DEVICEID_TYPE deviceId, const wstring & name) :
            Base(deviceId, name),
            m_numRows(0),
            m_imageWidth(0),
            m_imageHeight(0),
            m_imageChannels(0)
        { }
        ReshapeNode(DEVICEID_TYPE deviceId, const wstring & name, size_t numRows, size_t imageWidth, size_t imageHeight, size_t imageChannels) :
            Base(deviceId, name),
            m_numRows(numRows),
            m_imageWidth(imageWidth),
            m_imageHeight(imageHeight),
            m_imageChannels(imageChannels)
        { }

        virtual void CopyTo(const ComputationNodePtr nodeP, const std::wstring& newName, const CopyNodeFlags flags) const
        {
            Base::CopyTo(nodeP, newName, flags);
            if (flags & CopyNodeFlags::copyNodeValue)
            {
                auto node = dynamic_pointer_cast<ReshapeNode<ElemType>>(nodeP); // TODO: change to Base for all
                node->m_numRows = m_numRows;
                node->m_imageWidth = m_imageWidth;
                node->m_imageHeight = m_imageHeight;
                node->m_imageChannels = m_imageChannels;
            }
        }

        virtual void SaveToFile(File& fstream) const override
        {
            Base::SaveToFile(fstream);
            fstream << m_numRows << m_imageWidth << m_imageHeight << m_imageChannels;
        }

        virtual void LoadFromFile(File& fstream, size_t modelVersion) override
        {
            Base::LoadFromFile(fstream, modelVersion);
            fstream >> m_numRows >> m_imageWidth >> m_imageHeight >> m_imageChannels;
        }

        //virtual void AttachInputs(const ComputationNodePtr singleInput)
        //{
        //    m_children.resize(1);
        //    m_children[0] = singleInput;
        //}

        virtual void InferImageDimsFromInputs()
        {
            InferImageDimsFromInput(0, true);
            InferImageDimensions();

            if (m_imageWidth == 0 || m_imageHeight == 0 || m_imageChannels == 0)
            {
                m_outputWidth = 1;
                m_outputChannels = 1;
                m_outputHeight = m_numRows;
                if (m_inputWidth * m_inputChannels != 1)
                    fprintf(stderr, "WARNING: Reshape operation cannot inherit image size information from its child. Image size info is lost.\n");
            }
            else
            {
                m_outputWidth = m_imageWidth;
                m_outputChannels = m_imageChannels;
                m_outputHeight = m_imageHeight;
            }
        }

        virtual void PrintSelfBeforeValidation(bool allowNulls = false) const
        {
            fprintf(stderr, "\nValidating --> %ls = %ls", NodeName().c_str(), OperationName().c_str());

            if (!IsLeaf())
            {
                fprintf(stderr, "(");
                for (size_t i = 0; i < ChildrenSize(); i++)
                {
                    ComputationNodePtr child = Inputs(i);
                    if (i > 0)
                        fprintf(stderr, ", ");

                    if (child == nullptr)
                    {
                        if (allowNulls)
                        {
                            fprintf(stderr, "NULL");
                            continue;
                        }
                        throw runtime_error("One of the children is missing.");
                    }

                    fprintf(stderr, "%ls[%lu, %lu]", child->NodeName().c_str(), child->GetNumRows(), child->GetNumCols());
                }

                fprintf(stderr, ", NumOfRows=%lu, imageWidth=%lu, imageHeight=%lu, imageChannels=%lu)", m_numRows, m_imageWidth, m_imageHeight, m_imageChannels);
            }
        }

        virtual void /*ComputationNodeBase::*/Validate(bool isFinalValidationPass) override
        {
            Base::Validate(isFinalValidationPass);

            //if (Inputs(0)->GetNumRows() == 0)
            //    LogicError("Reshape operation: The input node has 0 element.");

            size_t cols = Inputs(0)->FunctionValues().GetNumElements() / m_numRows;

            // We can not do a proper pre-validation check for the reshaping node. There are cases when 
            // reshaping only makes sense if we consider the whole minibatch but not based on a single
            // sample. This is a hack to prevent the validation step from throwing an unnecessary error
            // for cases where at runtime the operation would be valid
            if (cols == 0)
                cols = 1;
            Resize(m_numRows, cols);
            m_pMBLayout = nullptr;    // this node does not hold mini-batch data
            // TODO: ^^ This may require more work.
            InferImageDimsFromInputs();
        }

        void EvaluateThisNodeMap()    // TODO: This is a stop-gap; in most cases, we should just be able to delete this (but need to review one by one)
        {
            EvaluateThisNodeS(FunctionValues(), Inputs(0)->FunctionValues(), m_numRows);
        }

        virtual void /*ComputationNode::*/EvaluateThisNode(const FrameRange & frameRange) override
        {
            if (frameRange.IsAllFrames()) { EvaluateThisNodeMap(); return; }
            size_t rows = Inputs(0)->GetNumRows();
            if ((rows * GetNumParallelSequences()) % m_numRows > 0)
            {
                LogicError("Reshape operation: Number of elements in the recurrent input step is not a multiple of the specified number of rows.");
            }

            size_t outputSamplesInRecurrentStep = GetNumParallelSequences() * rows / m_numRows;
            Matrix<ElemType> sliceInputValue = Inputs(0)->ValueSlice(frameRange/*TODO: delete this:*/.Check(frameRange.t() * GetNumParallelSequences(), GetNumParallelSequences(), m_pMBLayout));
            // BUGBUG: the following will fail since outputSamplesInRecurrentStep will not match m_pMBLayout. Need to find out what this means (currently layout is constant throughout the graph), and implement it correctly.
            Matrix<ElemType> sliceOutputValue = ValueSlice(frameRange/*TODO: delete this:*/.Check(frameRange.t() * outputSamplesInRecurrentStep, outputSamplesInRecurrentStep, m_pMBLayout));

            EvaluateThisNodeS(sliceOutputValue, sliceInputValue, m_numRows);
        }

        /*TODO: merge with call site*/void EvaluateThisNodeS(Matrix<ElemType>& functionValues, const Matrix<ElemType>& inputFunctionValues, const size_t numRows)
        {
            functionValues.Resize(inputFunctionValues.GetNumRows(), inputFunctionValues.GetNumCols());
            functionValues.AssignRowSliceValuesOf(inputFunctionValues, 0, inputFunctionValues.GetNumRows());

            if (functionValues.GetNumRows() != numRows)
            {
                if (functionValues.GetNumElements() % numRows > 0)
                    LogicError("Reshape operation: Number of elements in the input is not a multiple of the specified number of rows.");

                functionValues.Reshape(numRows, functionValues.GetNumElements() / numRows);
            }
#if NANCHECK
            functionValues.HasNan("Reshape");
#endif
        }

        virtual void ComputeInputPartial(const size_t inputIndex)
        {
            if (inputIndex > 0)
                InvalidArgument("Reshape operation only takes one input.");

            ComputeInputPartialS(Inputs(0)->GradientValues(), GradientValues(), m_numRows);
        }

        virtual void /*ComputationNode::*/ComputeInputPartial(const size_t inputIndex, const FrameRange & frameRange) override
        {
            if (inputIndex > 0)
                InvalidArgument("Reshape operation only takes one input.");

            size_t rows = Inputs(0)->GradientValues().GetNumRows();
            if ((rows * GetNumParallelSequences()) % m_numRows > 0)
            {
                LogicError("Reshape operation: Number of elements in the recurrent input step is not a multiple of the specified number of rows.");
            }

            size_t outputSamplesInRecurrentStep = GetNumParallelSequences() * rows / m_numRows;

            Matrix<ElemType> sliceInputGrad = Inputs(0)->GradientSlice(frameRange/*TODO: delete this:*/.Check(frameRange.t() * GetNumParallelSequences(), GetNumParallelSequences(), m_pMBLayout));
            // BUGBUG: the following will fail since outputSamplesInRecurrentStep will not match m_pMBLayout. Need to find out what this means (currently layout is constant throughout the graph), and implement it correctly.
            Matrix<ElemType> sliceOutputGrad = GradientSlice(frameRange/*TODO: delete this:*/.Check(frameRange.t() * outputSamplesInRecurrentStep, outputSamplesInRecurrentStep, m_pMBLayout));

            ComputeInputPartialS(sliceInputGrad, sliceOutputGrad, m_numRows);
        }

        /*TODO: merge with call site*/void ComputeInputPartialS(Matrix<ElemType>& inputGradientValues, const Matrix<ElemType>& gradientValues, const size_t /*numRows*/)
        {
            size_t numRows = inputGradientValues.GetNumRows();
            inputGradientValues.Reshape(gradientValues.GetNumRows(), gradientValues.GetNumCols());
            inputGradientValues += gradientValues;
            inputGradientValues.Reshape(numRows, inputGradientValues.GetNumElements() / numRows);
        }

        virtual const Matrix<ElemType>& FunctionValues() const
        {
            if (Inputs(0)->GetNumRows() != m_numRows)
                return *m_functionValues;
            else
                return Inputs(0)->FunctionValues();
        }

    private:
        size_t m_numRows;
        size_t m_imageWidth;
        size_t m_imageHeight;
        size_t m_imageChannels;

        void InferImageDimensions()
        {
            if (m_imageWidth > 0)
            {
                if (m_imageHeight > 0)
                {
                    if (m_imageChannels > 0)
                    {
                        if (m_imageWidth * m_imageHeight * m_imageChannels != m_numRows)
                            throw runtime_error("Image dimensions do not match row size.");
                    }
                    else
                    {
                        if (m_numRows % (m_imageWidth * m_imageHeight) > 0)
                            throw runtime_error("Image row size is not a multiple of specified image dimensions.");
                        else
                            m_imageChannels = m_numRows / (m_imageWidth * m_imageHeight);
                    }
                }
                else
                {
                    if (m_imageChannels > 0)
                    {
                        if (m_numRows % (m_imageWidth * m_imageChannels) > 0)
                            throw runtime_error("Image row size is not a multiple of specified image dimensions.");
                        else
                            m_imageHeight = m_numRows / (m_imageWidth * m_imageChannels);
                    }
                    else
                    {
                        throw runtime_error("At least two image dimensions must be specified.");
                    }
                }
            }
            else
            {
                if (m_imageHeight > 0)
                {
                    if (m_imageChannels > 0)
                    {
                        if (m_numRows % (m_imageHeight * m_imageChannels) > 0)
                            throw runtime_error("Image row size is not a multiple of specified image dimensions.");
                        else
                            m_imageWidth = m_numRows / (m_imageHeight * m_imageChannels);
                    }
                    else
                        throw runtime_error("At least two image dimensions must be specified.");
                }
                else if (m_imageChannels > 0)
                    throw runtime_error("At least two image dimensions must be specified.");
            }
        }
    };

    template class ReshapeNode<float>;
    template class ReshapeNode<double>;

    // -----------------------------------------------------------------------
    // RowRepeatNode (input) -- duplicate row(s) of a matrix multiple times
    // -----------------------------------------------------------------------

    template<class ElemType>
    class RowRepeatNode : public ComputationNode<ElemType>, public NumInputs<1>
    {
        typedef ComputationNode<ElemType> Base; UsingComputationNodeMembersBoilerplate;
        static const std::wstring TypeName() { return L"RowRepeat"; }
    public:
        RowRepeatNode(DEVICEID_TYPE deviceId, const wstring & name) :
            Base(deviceId, name),
            m_numRepeat(1)
        { }
        RowRepeatNode(DEVICEID_TYPE deviceId, const wstring & name, size_t numRepeats) :
            Base(deviceId, name),
            m_numRepeat(numRepeats)
        { }
        // ^^ TODO: merge those two above using optional args

        virtual void CopyTo(const ComputationNodePtr nodeP, const std::wstring& newName, const CopyNodeFlags flags) const
        {
            Base::CopyTo(nodeP, newName, flags);
            if (flags & CopyNodeFlags::copyNodeValue)
            {
                auto node = dynamic_pointer_cast<RowRepeatNode<ElemType>>(nodeP);
                node->m_numRepeat = m_numRepeat;
            }
        }

        virtual void SaveToFile(File& fstream) const override
        {
            Base::SaveToFile(fstream);
            fstream << m_numRepeat;
        }

        virtual void LoadFromFile(File& fstream, size_t modelVersion) override
        {
            Base::LoadFromFile(fstream, modelVersion);
            fstream >> m_numRepeat;
        }

        //virtual void AttachInputs(const ComputationNodePtr singleInput)
        //{
        //    m_children.resize(1);
        //    m_children[0] = singleInput;
        //}

        virtual void InferImageDimsFromInputs()
        {
            InferImageDimsFromInput(0, true);
            m_outputHeight = m_inputHeight * m_numRepeat;

            //WARNING: this node will destroy the image size information from the child
            if (m_inputWidth * m_inputChannels != 1)
                fprintf(stderr, "WARNING: RowRepeat operation cannot inherit image size information from its child. Image size info is lost.\n");
        }

        virtual void PrintSelfBeforeValidation(bool allowNulls = false) const
        {
            fprintf(stderr, "\nValidating --> %ls = %ls", NodeName().c_str(), OperationName().c_str());

            if (!IsLeaf())
            {
                fprintf(stderr, "(");
                for (size_t i = 0; i<ChildrenSize(); i++)
                {
                    ComputationNodePtr child = Inputs(i);
                    if (i > 0)
                        fprintf(stderr, ", ");

                    if (child == nullptr)
                    {
                        if (allowNulls)
                        {
                            fprintf(stderr, "NULL");
                            continue;
                        }
                        throw runtime_error("One of the children is missing.");
                    }

                    fprintf(stderr, "%ls[%lu, %lu]", child->NodeName().c_str(), child->GetNumRows(), child->GetNumCols());
                }

                fprintf(stderr, ", numRepeats=%lu)", m_numRepeat);
            }
        }

        virtual void /*ComputationNodeBase::*/Validate(bool isFinalValidationPass) override
        {
            Base::Validate(isFinalValidationPass);

            //if (Inputs(0)->GetNumRows() == 0)
            //    LogicError("RowRepeat  operation: the input node has 0 element.");

            Resize(Inputs(0)->GetNumRows() * m_numRepeat, Inputs(0)->GetNumCols());
            InferMBLayoutFromInputsForStandardCase();
            InferImageDimsFromInputs();
        }

        void EvaluateThisNodeMap()    // TODO: This is a stop-gap; in most cases, we should just be able to delete this (but need to review one by one)
        {
            if (m_numRepeat > 1)
            {
                EvaluateThisNodeS(FunctionValues(), Inputs(0)->FunctionValues(), m_numRepeat);
            }
        }

        virtual void /*ComputationNode::*/EvaluateThisNode(const FrameRange & frameRange) override
        {
            if (m_numRepeat > 1)
            {
                if (frameRange.IsAllFrames()) { EvaluateThisNodeMap(); return; }
                Matrix<ElemType> sliceInputValue = Inputs(0)->ValueSlice(frameRange/*TODO: delete this:*/.Check(frameRange.t() * GetNumParallelSequences(), GetNumParallelSequences(), m_pMBLayout));
                Matrix<ElemType> sliceOutputValue = ValueSlice(frameRange/*TODO: delete this:*/.Check(frameRange.t() * GetNumParallelSequences(), GetNumParallelSequences(), m_pMBLayout));

                EvaluateThisNodeS(sliceOutputValue, sliceInputValue, m_numRepeat);
            }
        }

        /*TODO: merge with call site*/void EvaluateThisNodeS(Matrix<ElemType>& functionValues, const Matrix<ElemType>& inputFunctionValues, const size_t numRepeats)
        {
            functionValues.AssignRepeatOf(inputFunctionValues, numRepeats, 1);
#if NANCHECK
            functionValues.HasNan("RowRepeat");
#endif
        }

        virtual void ComputeInputPartial(const size_t inputIndex)
        {
            assert(inputIndex == 0); inputIndex;
            ComputeInputPartialS(Inputs(0)->GradientValues(), GradientValues(), m_numRepeat);
        }

        virtual void /*ComputationNode::*/ComputeInputPartial(const size_t inputIndex, const FrameRange & frameRange) override
        {
            assert(inputIndex == 0); inputIndex;

            Matrix<ElemType> sliceInputGrad = Inputs(0)->GradientSlice(frameRange/*TODO: delete this:*/.Check(frameRange.t() * GetNumParallelSequences(), GetNumParallelSequences(), m_pMBLayout));
            Matrix<ElemType> sliceOutputGrad = GradientSlice(frameRange/*TODO: delete this:*/.Check(frameRange.t() * GetNumParallelSequences(), GetNumParallelSequences(), m_pMBLayout));

            ComputeInputPartialS(sliceInputGrad, sliceOutputGrad, m_numRepeat);
        }

        /*TODO: merge with call site*/void ComputeInputPartialS(Matrix<ElemType>& inputGradientValues, const Matrix<ElemType>& gradientValues, const size_t numRepeats)
        {
            inputGradientValues.AddToRowRepeatValuesOf(gradientValues, numRepeats);
        }

        virtual const Matrix<ElemType>& FunctionValues() const
        {
            if (m_numRepeat > 1)
                return *m_functionValues;
            else
                return Inputs(0)->FunctionValues();
        }

        virtual Matrix<ElemType>& FunctionValues() 
        {
            if (m_numRepeat > 1)
                return *m_functionValues;
            else
                return Inputs(0)->FunctionValues();
        }

    private:
        size_t m_numRepeat;
    };

    template class RowRepeatNode<float>;
    template class RowRepeatNode<double>;

}}}<|MERGE_RESOLUTION|>--- conflicted
+++ resolved
@@ -43,7 +43,7 @@
     public:
         //virtual ComputationNodeBase * NewThis(DEVICEID_TYPE deviceId, const wstring & name) = 0;
         NonlinearityNode(DEVICEID_TYPE deviceId, const wstring & name) :
-            Base(deviceId, name),
+            Base(deviceId, name)
         { }
 
         virtual void ComputeInputPartial(const size_t inputIndex)
@@ -90,7 +90,7 @@
         virtual void /*ComputationNodeBase::*/Validate(bool isFinalValidationPass) override
         {
             ValidateUnaryMap(isFinalValidationPass);
-            m_gradient.Resize(Inputs(0)->GetNumRows(), Inputs(0)->GetNumCols());
+            m_gradient->Resize(Inputs(0)->GetNumRows(), Inputs(0)->GetNumCols());
 #if 0
             //if (Inputs(0)->GetNumRows() == 0)
             //    LogicError("Nonlinearity operation: the input node has 0 element.");
@@ -644,7 +644,6 @@
             Resize(Inputs(0)->GetNumRows(), Inputs(0)->GetNumCols());
             // differs from base in that it does not resize the gradient
             InferMBLayoutFromInputsForStandardCase();
-<<<<<<< HEAD
             InferImageDimsFromInputs();
 #endif
         }
@@ -727,8 +726,8 @@
             //get the right slice 
             const size_t colsPrior = Inputs(0)->GetNumCols();
 
-            Matrix<ElemType> sliceGradientValue = DataSlice(m_gradientValues, frameRange/*TODO: delete this:*/.Check(frameRange.t() * GetNumParallelSequences(), GetNumParallelSequences(), m_pMBLayout));
-            Matrix<ElemType> slicePosterior = DataSlice(m_posterior, frameRange/*TODO: delete this:*/.Check(frameRange.t() * GetNumParallelSequences(), GetNumParallelSequences(), m_pMBLayout));
+            Matrix<ElemType> sliceGradientValue = DataSlice(*m_gradientValues, frameRange/*TODO: delete this:*/.Check(frameRange.t() * GetNumParallelSequences(), GetNumParallelSequences(), m_pMBLayout));
+            Matrix<ElemType> slicePosterior = DataSlice(*m_posterior, frameRange/*TODO: delete this:*/.Check(frameRange.t() * GetNumParallelSequences(), GetNumParallelSequences(), m_pMBLayout));
                 
             switch (inputIndex)
             {
@@ -739,14 +738,14 @@
                     else
                     {
                         Matrix<ElemType> sliceUnnormedPriorGradient = Inputs(0)->GradientSlice(frameRange/*TODO: delete this:*/.Check(frameRange.t() * GetNumParallelSequences(), GetNumParallelSequences(), m_pMBLayout));
-                        Matrix<ElemType> slicePrior = DataSlice(m_prior, frameRange/*TODO: delete this:*/.Check(frameRange.t() * GetNumParallelSequences(), GetNumParallelSequences(), m_pMBLayout));
+                        Matrix<ElemType> slicePrior = DataSlice(*m_prior, frameRange/*TODO: delete this:*/.Check(frameRange.t() * GetNumParallelSequences(), GetNumParallelSequences(), m_pMBLayout));
                         ComputeInputPartialUnnormedPrior(sliceUnnormedPriorGradient, sliceGradientValue, slicePrior, slicePosterior, *m_temp);
                     }
                 }
                 break;
             case 1:
                 {
-                      Matrix<ElemType> sliceNormedDeviationVectors = DataSlice(m_normedDeviationVectors, frameRange/*TODO: delete this:*/.Check(frameRange.t() * GetNumParallelSequences(), GetNumParallelSequences(), m_pMBLayout));
+                      Matrix<ElemType> sliceNormedDeviationVectors = DataSlice(*m_normedDeviationVectors, frameRange/*TODO: delete this:*/.Check(frameRange.t() * GetNumParallelSequences(), GetNumParallelSequences(), m_pMBLayout));
                       if (colsPrior == 1)
                         ComputeInputPartialMean(Inputs(1)->GradientValues(), sliceGradientValue, sliceNormedDeviationVectors, slicePosterior, *m_temp);
                     else
@@ -758,7 +757,7 @@
                 break;
             case 2:
                 {
-                    Matrix<ElemType> sliceNormedDeviation = DataSlice(m_normedDeviation, frameRange/*TODO: delete this:*/.Check(frameRange.t() * GetNumParallelSequences(), GetNumParallelSequences(), m_pMBLayout));
+                    Matrix<ElemType> sliceNormedDeviation = DataSlice(*m_normedDeviation, frameRange/*TODO: delete this:*/.Check(frameRange.t() * GetNumParallelSequences(), GetNumParallelSequences(), m_pMBLayout));
                     if (colsPrior == 1)
                         ComputeInputPartialLogStddev(Inputs(2)->GradientValues(), sliceGradientValue, sliceNormedDeviation, slicePosterior, *m_temp);
                     else
@@ -770,7 +769,7 @@
                 break;
             case 3:
                 {
-                    Matrix<ElemType> sliceNormedDeviationVectors = DataSlice(m_normedDeviationVectors, frameRange/*TODO: delete this:*/.Check(frameRange.t() * GetNumParallelSequences(), GetNumParallelSequences(), m_pMBLayout));
+                    Matrix<ElemType> sliceNormedDeviationVectors = DataSlice(*m_normedDeviationVectors, frameRange/*TODO: delete this:*/.Check(frameRange.t() * GetNumParallelSequences(), GetNumParallelSequences(), m_pMBLayout));
                     Matrix<ElemType> sliceFeatureGradient = Inputs(3)->GradientSlice(frameRange/*TODO: delete this:*/.Check(frameRange.t() * GetNumParallelSequences(), GetNumParallelSequences(), m_pMBLayout));
                     ComputeInputPartialFeature(sliceFeatureGradient, sliceGradientValue, sliceNormedDeviationVectors, slicePosterior, *m_temp);
                 }
@@ -857,215 +856,10 @@
                 featureGradientValues.AddWithRowSliceValuesOf(temp, i*featureSize, featureSize);
         }
 
-        virtual size_t SetFunctionAndGradientMBSize(size_t numCols)
-        {
-            numCols = Base::SetFunctionAndGradientMBSize(numCols);
-            // ^^ if numCols is SIZE_MAX then we let base determine the value based on MB layout
-=======
-            InferImageDimsFromInputs();
-#endif
-        }
-
-        virtual void MoveMatricesToDevice(const DEVICEID_TYPE deviceId)
-        {
-            Base::MoveMatricesToDevice(deviceId);
-            m_softmax.TransferToDeviceIfNotThereAndNotAutoPlace(deviceId);
-        }
-
-        virtual void CopyTo(const ComputationNodePtr nodeP, const std::wstring& newName, const CopyNodeFlags flags) const
-        {
-            Base::CopyTo(nodeP, newName, flags);
-            if (flags & CopyNodeFlags::copyNodeValue)
-            {
-                auto node = dynamic_pointer_cast<LogSoftmaxNode<ElemType>>(nodeP);
-                node->m_softmax = m_softmax;
-            }
-        }
-private:
-        Matrix<ElemType> m_softmax;
-    };
-
-    template class LogSoftmaxNode<float>;
-    template class LogSoftmaxNode<double>;
-
-    // -----------------------------------------------------------------------
-    // GMMLogLikelihoodNode (unnormedPrior, means, logStdDevs, features) -- GMM log LL over input vector(s)
-    // -----------------------------------------------------------------------
-
-    //calculates: the log likelihood of a feature given GMM parameters
-    template<class ElemType>
-    class GMMLogLikelihoodNode : public ComputationNode<ElemType>, public NumInputs<4>
-    {
-        typedef ComputationNode<ElemType> Base; UsingComputationNodeMembersBoilerplate;
-        static const std::wstring TypeName() { return L"GMMLogLikelihood"; }
-    public:
-        GMMLogLikelihoodNode(DEVICEID_TYPE deviceId, const wstring & name) :
-            Base(deviceId, name),
-            m_prior(deviceId), m_normedDeviation(deviceId), m_normedDeviationVectors(deviceId),
-            m_stddev(deviceId), m_posterior(deviceId), m_temp(deviceId)
-        { }
-
-        virtual void ComputeInputPartial(const size_t inputIndex)
-        {
-            switch (inputIndex)
-            {
-            case 0:
-                ComputeInputPartialUnnormedPrior(Inputs(0)->GradientValues(), m_gradientValues, m_prior, m_posterior, m_temp);
-                break;
-            case 1:
-                ComputeInputPartialMean(Inputs(1)->GradientValues(), m_gradientValues, m_normedDeviationVectors, m_posterior, m_temp);
-                break;
-            case 2:
-                ComputeInputPartialLogStddev(Inputs(2)->GradientValues(), m_gradientValues, m_normedDeviation, m_posterior, m_temp);
-                break;
-            case 3:
-                ComputeInputPartialFeature(Inputs(3)->GradientValues(), m_gradientValues, m_normedDeviationVectors, m_posterior, m_temp);
-                break;
-            default:
-                InvalidArgument("GMMLogLikelihoodNode only takes four inputs.");
-            }
-        }
-
-        virtual void /*ComputationNode::*/ComputeInputPartial(const size_t inputIndex, const FrameRange & frameRange) override
-        {
-            //get the right slice 
-            const size_t colsPrior = Inputs(0)->GetNumCols();
-
-            Matrix<ElemType> sliceGradientValue = DataSlice(m_gradientValues, frameRange/*TODO: delete this:*/.Check(frameRange.t() * GetNumParallelSequences(), GetNumParallelSequences(), m_pMBLayout));
-            Matrix<ElemType> slicePosterior = DataSlice(m_posterior, frameRange/*TODO: delete this:*/.Check(frameRange.t() * GetNumParallelSequences(), GetNumParallelSequences(), m_pMBLayout));
-                
-            switch (inputIndex)
-            {
-            case 0:
-                {
-                    if (colsPrior == 1)
-                        ComputeInputPartialUnnormedPrior(Inputs(0)->GradientValues(), sliceGradientValue, m_prior, slicePosterior, m_temp);
-                    else
-                    {
-                        Matrix<ElemType> sliceUnnormedPriorGradient = Inputs(0)->GradientSlice(frameRange/*TODO: delete this:*/.Check(frameRange.t() * GetNumParallelSequences(), GetNumParallelSequences(), m_pMBLayout));
-                        Matrix<ElemType> slicePrior = DataSlice(m_prior, frameRange/*TODO: delete this:*/.Check(frameRange.t() * GetNumParallelSequences(), GetNumParallelSequences(), m_pMBLayout));
-                        ComputeInputPartialUnnormedPrior(sliceUnnormedPriorGradient, sliceGradientValue, slicePrior, slicePosterior, m_temp);
-                    }
-                }
-                break;
-            case 1:
-                {
-                      Matrix<ElemType> sliceNormedDeviationVectors = DataSlice(m_normedDeviationVectors, frameRange/*TODO: delete this:*/.Check(frameRange.t() * GetNumParallelSequences(), GetNumParallelSequences(), m_pMBLayout));
-                      if (colsPrior == 1)
-                        ComputeInputPartialMean(Inputs(1)->GradientValues(), sliceGradientValue, sliceNormedDeviationVectors, slicePosterior, m_temp);
-                    else
-                    {
-                        Matrix<ElemType> sliceMeanGradient = Inputs(1)->GradientSlice(frameRange/*TODO: delete this:*/.Check(frameRange.t() * GetNumParallelSequences(), GetNumParallelSequences(), m_pMBLayout));
-                        ComputeInputPartialMean(sliceMeanGradient, sliceGradientValue, sliceNormedDeviationVectors, slicePosterior, m_temp);
-                    }
-                }
-                break;
-            case 2:
-                {
-                    Matrix<ElemType> sliceNormedDeviation = DataSlice(m_normedDeviation, frameRange/*TODO: delete this:*/.Check(frameRange.t() * GetNumParallelSequences(), GetNumParallelSequences(), m_pMBLayout));
-                    if (colsPrior == 1)
-                        ComputeInputPartialLogStddev(Inputs(2)->GradientValues(), sliceGradientValue, sliceNormedDeviation, slicePosterior, m_temp);
-                    else
-                    {
-                        Matrix<ElemType> sliceLotStddevGradient = Inputs(2)->GradientSlice(frameRange/*TODO: delete this:*/.Check(frameRange.t() * GetNumParallelSequences(), GetNumParallelSequences(), m_pMBLayout));
-                        ComputeInputPartialLogStddev(sliceLotStddevGradient, sliceGradientValue, sliceNormedDeviation, slicePosterior, m_temp);
-                    }
-                }
-                break;
-            case 3:
-                {
-                    Matrix<ElemType> sliceNormedDeviationVectors = DataSlice(m_normedDeviationVectors, frameRange/*TODO: delete this:*/.Check(frameRange.t() * GetNumParallelSequences(), GetNumParallelSequences(), m_pMBLayout));
-                    Matrix<ElemType> sliceFeatureGradient = Inputs(3)->GradientSlice(frameRange/*TODO: delete this:*/.Check(frameRange.t() * GetNumParallelSequences(), GetNumParallelSequences(), m_pMBLayout));
-                    ComputeInputPartialFeature(sliceFeatureGradient, sliceGradientValue, sliceNormedDeviationVectors, slicePosterior, m_temp);
-                }
-                break;
-            default:
-                InvalidArgument("GMMLogLikelihoodNode criterion only takes four inputs.");
-            }
-        }
-
-        /*TODO: merge with call site*/void ComputeInputPartialUnnormedPrior(Matrix<ElemType>& unnormedPriorGradientValues, const Matrix<ElemType>& gradientValues,
-            const Matrix<ElemType>& prior, const Matrix<ElemType>& posterior, Matrix<ElemType>& temp)
-        {
-            temp.AssignDifferenceOf(posterior, prior);
-            temp.RowElementMultiplyWith(gradientValues);
-            if (prior.GetNumCols() == posterior.GetNumCols())
-                unnormedPriorGradientValues += temp; 
-            else if (prior.GetNumCols() == 1)
-                Matrix<ElemType>::MultiplyAndAdd(temp, false, ConstOnes(posterior.GetNumCols(), 1, unnormedPriorGradientValues.GetDeviceId()), false, unnormedPriorGradientValues);
-            else
-                RuntimeError("GMMLogLikelihoodNode: UnnormedPrior should either have same number of columns as the features or have only one column.");
-        }
-
-        /*TODO: merge with call site*/void ComputeInputPartialMean(Matrix<ElemType>& meanGradientValues, const Matrix<ElemType>& gradientValues, const Matrix<ElemType>& normedDeviationVectors,
-            Matrix<ElemType>& posterior, Matrix<ElemType>& temp)
-        {
-            size_t numComponent = posterior.GetNumRows(); 
-            size_t numSamples = posterior.GetNumCols();
-            size_t featureSize = normedDeviationVectors.GetNumRows() / numComponent;
-
-            temp.SetValue(normedDeviationVectors); //recall normedDeviationVectors <-- (x-u_c)/(stddev^2)
-            temp.Reshape(featureSize, numSamples* numComponent);
-
-            posterior.Reshape(1, numSamples* numComponent);
-            temp.RowElementMultiplyWith(posterior); //temp <-- posterior * (x-u_c)/(stddev^2)
-
-            posterior.Reshape(numComponent, numSamples);  //reshape back
-            temp.Reshape(featureSize * numComponent, numSamples); //reshape back
-
-            temp.RowElementMultiplyWith(gradientValues);
-
-            if (numSamples == meanGradientValues.GetNumCols())
-                meanGradientValues += temp;
-            else if (meanGradientValues.GetNumCols() == 1)
-                Matrix<ElemType>::MultiplyAndAdd(temp, false, ConstOnes(numSamples, 1, meanGradientValues.GetDeviceId()), false, meanGradientValues);
-            else
-                RuntimeError("GMMLogLikelihoodNode: stddev should either have same number of columns as the features or have only one column.");
-        }
-
-        /*TODO: merge with call site*/void ComputeInputPartialLogStddev(Matrix<ElemType>& logStddevGradientValues, const Matrix<ElemType>& gradientValues, const Matrix<ElemType>& normedDeviation,
-            const Matrix<ElemType>& posterior, Matrix<ElemType>& temp)
-        {
-            size_t numComponent = posterior.GetNumRows();
-            size_t numSamples = posterior.GetNumCols();
-
-            temp.AssignDifferenceOf(normedDeviation, (ElemType)numComponent);
-            temp.ElementMultiplyWith(posterior);
-            temp.RowElementMultiplyWith(gradientValues);
-            if (logStddevGradientValues.GetNumCols() == numSamples)
-                logStddevGradientValues += temp;
-            else if (logStddevGradientValues.GetNumCols() == 1)
-                Matrix<ElemType>::MultiplyAndAdd(temp, false, ConstOnes(numSamples, 1, logStddevGradientValues.GetDeviceId()), false, logStddevGradientValues);
-            else
-                RuntimeError("GMMLogLikelihoodNode: stddev should either have same number of columns as the features or have only one column.");
-        }
-
-        /*TODO: merge with call site*/void ComputeInputPartialFeature(Matrix<ElemType>& featureGradientValues, const Matrix<ElemType>& gradientValues, const Matrix<ElemType>& normedDeviationVectors,
-            Matrix<ElemType>& posterior, Matrix<ElemType>& temp)
-        {
-            size_t numComponent = posterior.GetNumRows();
-            size_t numSamples = posterior.GetNumCols();
-            size_t featureSize = normedDeviationVectors.GetNumRows() / numComponent;
-
-            temp.SetValue(normedDeviationVectors);
-            temp *= -1;
-            temp.Reshape(featureSize, numSamples* numComponent);
-            posterior.Reshape(1, numSamples* numComponent);
-            temp.RowElementMultiplyWith(posterior);
-
-            posterior.Reshape(numComponent, numSamples);
-            temp.Reshape(featureSize * numComponent, numSamples);
-            temp.RowElementMultiplyWith(gradientValues);
-
-            for (int i = 0; i < numComponent; i++)
-                featureGradientValues.AddWithRowSliceValuesOf(temp, i*featureSize, featureSize);
-        }
-
         virtual size_t UpdateFunctionAndGradientMBSize(size_t numCols)
         {
             numCols = Base::UpdateFunctionAndGradientMBSize(numCols);
             // ^^ if numCols is SIZE_MAX then we let base determine the value based on MB layout
->>>>>>> 68375d3d
             if (!m_pMBLayout)            // if no layout, this node contains parameters independent of MB size, don't resize
                 return numCols;         // BUGBUG: what do we return here?
 
@@ -1100,9 +894,9 @@
             //get the right slice 
             Matrix<ElemType> sliceOutputValue = ValueSlice(frameRange/*TODO: delete this:*/.Check(frameRange.t() * GetNumParallelSequences(), GetNumParallelSequences(), m_pMBLayout));
             Matrix<ElemType> sliceFeature = Inputs(3)->ValueSlice(frameRange/*TODO: delete this:*/.Check(frameRange.t() * GetNumParallelSequences(), GetNumParallelSequences(), m_pMBLayout));
-            Matrix<ElemType> sliceNormedDeviation = DataSlice(m_normedDeviation, frameRange/*TODO: delete this:*/.Check(frameRange.t() * GetNumParallelSequences(), GetNumParallelSequences(), m_pMBLayout));
-            Matrix<ElemType> sliceNormedDeviationVectors = DataSlice(m_normedDeviationVectors, frameRange/*TODO: delete this:*/.Check(frameRange.t() * GetNumParallelSequences(), GetNumParallelSequences(), m_pMBLayout));
-            Matrix<ElemType> slicePosterior = DataSlice(m_posterior, frameRange/*TODO: delete this:*/.Check(frameRange.t() * GetNumParallelSequences(), GetNumParallelSequences(), m_pMBLayout));
+            Matrix<ElemType> sliceNormedDeviation = DataSlice(*m_normedDeviation, frameRange/*TODO: delete this:*/.Check(frameRange.t() * GetNumParallelSequences(), GetNumParallelSequences(), m_pMBLayout));
+            Matrix<ElemType> sliceNormedDeviationVectors = DataSlice(*m_normedDeviationVectors, frameRange/*TODO: delete this:*/.Check(frameRange.t() * GetNumParallelSequences(), GetNumParallelSequences(), m_pMBLayout));
+            Matrix<ElemType> slicePosterior = DataSlice(*m_posterior, frameRange/*TODO: delete this:*/.Check(frameRange.t() * GetNumParallelSequences(), GetNumParallelSequences(), m_pMBLayout));
 
             if (colsPrior == 1)
             {
@@ -1115,8 +909,8 @@
                 Matrix<ElemType> sliceMean = Inputs(1)->ValueSlice(frameRange/*TODO: delete this:*/.Check(frameRange.t() * GetNumParallelSequences(), GetNumParallelSequences(), m_pMBLayout));
                 Matrix<ElemType> sliceLogstddev = Inputs(2)->ValueSlice(frameRange/*TODO: delete this:*/.Check(frameRange.t() * GetNumParallelSequences(), GetNumParallelSequences(), m_pMBLayout));
 
-                Matrix<ElemType> slicePrior = DataSlice(m_prior, frameRange/*TODO: delete this:*/.Check(frameRange.t() * GetNumParallelSequences(), GetNumParallelSequences(), m_pMBLayout));
-                Matrix<ElemType> sliceStddev = DataSlice(m_stddev, frameRange/*TODO: delete this:*/.Check(frameRange.t() * GetNumParallelSequences(), GetNumParallelSequences(), m_pMBLayout));
+                Matrix<ElemType> slicePrior = DataSlice(*m_prior, frameRange/*TODO: delete this:*/.Check(frameRange.t() * GetNumParallelSequences(), GetNumParallelSequences(), m_pMBLayout));
+                Matrix<ElemType> sliceStddev = DataSlice(*m_stddev, frameRange/*TODO: delete this:*/.Check(frameRange.t() * GetNumParallelSequences(), GetNumParallelSequences(), m_pMBLayout));
 
                 EvaluateThisNodeS(sliceOutputValue, sliceUnnormedPrior, sliceMean, sliceLogstddev, sliceFeature,
                     slicePrior, sliceStddev, sliceNormedDeviationVectors, sliceNormedDeviation, slicePosterior, *m_temp);
@@ -1352,7 +1146,7 @@
             Matrix<ElemType> sliceMask = Matrix<ElemType>();
             if (m_dropoutRate > 0)
             {
-                sliceMask = DataSlice(m_maskOfDropout, frameRange/*TODO: delete this:*/.Check(frameRange.t() * GetNumParallelSequences(), GetNumParallelSequences(), m_pMBLayout));
+                sliceMask = DataSlice(*m_maskOfDropout, frameRange/*TODO: delete this:*/.Check(frameRange.t() * GetNumParallelSequences(), GetNumParallelSequences(), m_pMBLayout));
             }
 
             ComputeInputPartialS(m_dropoutRate, sliceInput0Grad, sliceMask, sliceOutputGrad);
@@ -1384,8 +1178,8 @@
             if (m_dropoutRate > 0)
             {
                 Resize(Inputs(0)->GetNumRows(), Inputs(0)->GetNumCols());
-                m_maskOfDropout.Resize(Inputs(0)->GetNumRows(), Inputs(0)->GetNumCols());
-                sliceMask = DataSlice(m_maskOfDropout, frameRange/*TODO: delete this:*/.Check(frameRange.t() * GetNumParallelSequences(), GetNumParallelSequences(), m_pMBLayout));
+                m_maskOfDropout->Resize(Inputs(0)->GetNumRows(), Inputs(0)->GetNumCols());
+                sliceMask = DataSlice(*m_maskOfDropout, frameRange/*TODO: delete this:*/.Check(frameRange.t() * GetNumParallelSequences(), GetNumParallelSequences(), m_pMBLayout));
             }
 
             sliceOutputValue = ValueSlice(frameRange/*TODO: delete this:*/.Check(frameRange.t() * GetNumParallelSequences(), GetNumParallelSequences(), m_pMBLayout));
@@ -1433,7 +1227,7 @@
         virtual void /*ComputationNodeBase::*/Validate(bool isFinalValidationPass) override
         {
             ValidateUnaryMap(isFinalValidationPass);
-            m_maskOfDropout.Resize(Inputs(0)->GetNumRows(), Inputs(0)->GetNumCols());
+            m_maskOfDropout->Resize(Inputs(0)->GetNumRows(), Inputs(0)->GetNumCols());
 #if 0
             if (Inputs(0)->GetNumRows() == 0)
                 LogicError("Dropout operation: the input node has 0 element.");
