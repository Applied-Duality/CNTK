--- conflicted
+++ resolved
@@ -119,387 +119,6 @@
     from cntk.cntk_py import alias
     x = sanitize_input(x)
     return alias(x, name)
-
-<<<<<<< HEAD
-=======
-##########################################################################
-# loss and evaluation ops
-##########################################################################
-
-@typemap
-def cosine_distance(x, y, name=''):
-    '''
-    Computes the cosine distance between ``x`` and ``y``:
-
-    Example:
-        >>> a = np.asarray([-1, -1, -1, 1, 1, -1, 1, 1, -1, 1, 1, -1]).reshape(3,2,2)
-        >>> b = np.asarray([1, 1, -1, 1, 1, -1, 1, -1, -1, -1, -1, 1]).reshape(3,2,2)
-        >>> x = C.input_variable(shape=(2,))
-        >>> y = C.input_variable(shape=(2,))
-        >>> np.round(C.cosine_distance(x,y).eval({x:a,y:b}),5)
-        array([[-1.,  1.],
-               [ 1.,  0.],
-               [ 0., -1.]], dtype=float32)
-
-    Args:
-        x: numpy array or any :class:`~cntk.ops.functions.Function` that outputs a tensor
-        name (str, optional): the name of the Function instance in the network
-    Returns:
-        :class:`~cntk.ops.functions.Function`
-    '''
-    from cntk.cntk_py import cosine_distance
-    dtype = get_data_type(x, y)
-    x = sanitize_input(x, dtype)
-    y = sanitize_input(y, dtype)
-    return cosine_distance(x, y, name)
-
-
-# TODO: Per discussion with sayanp, the underlying C++ code is not fully functional, so this
-#       should be marked as deprecated (a final design would separate negative sampling and cosine distance).
-@typemap
-def cosine_distance_with_negative_samples(x, y, shift, num_negative_samples, name=''):
-    '''
-
-    Given minibatches for ``x`` and ``y``, this function computes for each element in `x` the cosine distance between 
-    it and the corresponding `y` and additionally the cosine distance between ``x`` and some other elements of ``y`` 
-    (referred to a negative samples). The ``x`` and ``y`` pairs are samples often derived 
-    from embeddings of textual data, though the function can be used for any form of numeric encodings. 
-    When using this function to compute textual similarity, ``x`` represents search query term embedding 
-    and ``y`` represents a document embedding. The negative samples are formed on the fly by shifting 
-    the right side (``y``). The ``shift`` indicates how many samples in ``y`` one should shift while
-    forming each negative sample pair. It is often chosen to be 1. As the name suggests 
-    ``num_negative_samples`` indicates how many negative samples one would want to generate.
-
-    Example:
-        >>> qry = np.asarray([1., 1., 0., 0., 0., 1., 1., 0., 0., 0., 1., 1.], dtype=np.float32).reshape(3, 1, 4)
-        >>> doc = np.asarray([1., 1., 0., 0., 0., 1., 1., 0., 0., 0., 1., 1.], dtype=np.float32).reshape(3, 1, 4)
-        >>> x = input_variable(shape=(4,))
-        >>> y = input_variable(shape=(4,))
-        >>> model = C.cosine_distance_with_negative_samples(x, y, shift=1, num_negative_samples=2)
-        >>> np.round(model.eval({x: qry, y: doc}), decimals=4)
-        array([[[ 1. ,  0.5,  0. ]],
-        <BLANKLINE>
-               [[ 1. ,  0.5,  0.5]],
-        <BLANKLINE>
-               [[ 1. ,  0. ,  0.5]]], dtype=float32)
-
-    Args:
-        x, y: numpy array or any :class:`~cntk.ops.functions.Function` that outputs a tensor
-        shift: non-zero positive integer representing number of shift to generate a negative sample
-        num_negative_samples: number of negative samples to generate, a non-zero positive integer 
-        name (str, optional): the name of the Function instance in the network
-    Returns:
-        :class:`~cntk.ops.functions.Function`
-    '''
-    from cntk.cntk_py import cosine_distance_with_negative_samples
-    dtype = get_data_type(x, y)
-    x = sanitize_input(x, dtype)
-    y = sanitize_input(y, dtype)
-
-    return cosine_distance_with_negative_samples(x, y, shift, num_negative_samples, name)
-
-@typemap
-def binary_cross_entropy(output, target, name=''):
-    r'''
-    Computes the binary cross entropy (aka logistic loss) between the ``output`` and ``target``.
-
-    Example:
-        TBA
-
-    Args:
-        output: the computed posterior probability for a variable to be 1 from the network (typ. a ``sigmoid``)
-        target: ground-truth label, 0 or 1
-        name (str, optional): the name of the Function instance in the network
-    Returns:
-        :class:`~cntk.ops.functions.Function`
-    '''
-    from cntk.cntk_py import binary_cross_entropy
-    dtype = get_data_type(output, target)
-    output = sanitize_input(output, dtype)
-    target = sanitize_input(target, dtype)
-    return binary_cross_entropy(output, target, name)
-
-@typemap
-def weighted_binary_cross_entropy(output, target, weight, name=''):
-    r'''
-    This operation computes the weighted binary cross entropy (aka logistic loss) between the ``output`` and ``target``.
-
-    Example:
-        TBA
-
-    Args:
-        output: the computed posterior probability from the network
-        target: ground-truth label, 0 or 1
-        weight: weight of each example
-        name (str, optional): the name of the Function instance in the network
-    Returns:
-        :class:`~cntk.ops.functions.Function`
-    '''
-    from cntk.cntk_py import weighted_binary_cross_entropy
-    dtype = get_data_type(output, target, weight)
-    output = sanitize_input(output, dtype)
-    target = sanitize_input(target, dtype)
-    weight = sanitize_input(weight, dtype)
-    return weighted_binary_cross_entropy(output, target, weight, name)
-
-@typemap
-def cross_entropy_with_softmax(output_vector, target_vector, axis=-1, name=''):
-    r'''
-    This operation computes the cross entropy between the ``target_vector`` and
-    the softmax of the ``output_vector``. The elements of ``target_vector``
-    have to be non-negative and should sum to 1. The ``output_vector`` can
-    contain any values. The function will internally compute the softmax of
-    the ``output_vector``. Concretely,
-
-    :math:`\mathrm{softmax}(x)=\left[\frac{\exp(x_1)}{\sum_i\exp(x_i)}\quad\frac{\exp(x_1)}{\sum_i\exp(x_i)}\quad\ldots\quad\frac{\exp(x_1)}{\sum_i\exp(x_i)}\right]`
-
-    :math:`\mathrm{cross\_entropy\_with\_softmax}(o, t) = -\sum_{i} t_i \log(\mathrm{softmax}(o)_i)`
-
-    with the understanding that the implementation can use equivalent formulas
-    for efficiency and numerical stability.
-
-    Example:
-        >>> C.cross_entropy_with_softmax([[1., 1., 1., 50.]], [[0., 0., 0., 1.]]).eval()
-        array([[ 0.]], dtype=float32)
-
-        >>> C.cross_entropy_with_softmax([[1., 2., 3., 4.]], [[0.35, 0.15, 0.05, 0.45]]).eval()
-        array([[ 1.84019]], dtype=float32)
-
-    Args:
-        output_vector: the unscaled computed output values from the network
-        target_vector: usually it is one-hot vector where the hot bit
-         corresponds to the label index. But it can be any probability
-         distribution over the labels.
-        axis (int or :class:`~cntk.axis.Axis`, optional): if given, cross entropy will be computed
-         along this axis
-        name (str, optional): the name of the Function instance in the network
-    Returns:
-        :class:`~cntk.ops.functions.Function`
-    '''
-    from cntk.cntk_py import cross_entropy_with_softmax
-    dtype = get_data_type(output_vector, target_vector)
-    output_vector = sanitize_input(output_vector, dtype)
-    target_vector = sanitize_input(target_vector, dtype)
-    axis = sanitize_axis(axis)
-    return cross_entropy_with_softmax(output_vector, target_vector, axis, name)
-
-
-@typemap
-def squared_error(output, target, name=''):
-    '''
-    This operation computes the sum of the squared difference between elements
-    in the two input matrices. The result is a scalar (i.e., one by one matrix).
-    This is often used as a training criterion.
-
-    Example:
-        >>> i1 = C.input_variable((1,2))
-        >>> i2 = C.input_variable((1,2))
-        >>> C.squared_error(i1,i2).eval({i1:np.asarray([[[[2., 1.]]]], dtype=np.float32), i2:np.asarray([[[[4., 6.]]]], dtype=np.float32)})
-        array([[ 29.]], dtype=float32)
-
-        >>> C.squared_error(i1,i2).eval({i1:np.asarray([[[[1., 2.]]]], dtype=np.float32), i2:np.asarray([[[[1., 2.]]]], dtype=np.float32)})
-        array([[ 0.]], dtype=float32)
-
-    Args:
-        output: the output values from the network
-        target: it is usually a one-hot vector where the hot bit
-         corresponds to the label index
-        name (str, optional): the name of the Function instance in the network
-    Returns:
-        :class:`~cntk.ops.functions.Function`
-    '''
-    from cntk.cntk_py import squared_error
-    dtype = get_data_type(output, target)
-    output = sanitize_input(output, dtype)
-    target = sanitize_input(target, dtype)
-    return squared_error(output, target, name)
-
-@typemap
-def lambda_rank(output, gain, group, name=''):
-    r'''
-    Groups samples according to ``group``, sorts
-    them within each group based on ``output`` and
-    computes the Normalized Discounted Cumulative Gain
-    (NDCG) at infinity for each group. Concretely,
-    the Discounted Cumulative Gain (DCG) at infinity is:
-
-    :math:`\mathrm{DCG_{\infty}}()=\sum_{i=0}^{\infty} \frac{gain_{(i)}}{\log(i+2)}`
-
-    where :math:`gain_{(i)}` means the gain of the :math:`i`-th ranked sample.
-
-    The NDCG is just the DCG  divided by the maximum achievable DCG (obtained
-    by placing the samples with the largest gain at the top of the ranking).
-
-    Samples in the same group must appear in order of decreasing gain.
-
-    It returns 1 minus the average NDCG across all the groups in the minibatch
-    multiplied by 100 times the number of samples in the minibatch.
-
-    In the backward direction it back-propagates LambdaRank gradients.
-
-    Example:
-        >>> group = C.input_variable((1,))
-        >>> score = C.input_variable((1,), needs_gradient=True)
-        >>> gain  = C.input_variable((1,))
-        >>> g = np.array([1, 1, 2, 2], dtype=np.float32).reshape(4,1,1)
-        >>> s = np.array([1, 2, 3, 4], dtype=np.float32).reshape(4,1,1)
-        >>> n = np.array([7, 1, 3, 1], dtype=np.float32).reshape(4,1,1)
-        >>> f = C.lambda_rank(score, gain, group)
-        >>> np.round(f.grad({score:s, gain:n, group: g}, wrt=[score]),4)
-        array([[[-0.2121]],
-        <BLANKLINE>
-               [[ 0.2121]],
-        <BLANKLINE>
-               [[-0.1486]],
-        <BLANKLINE>
-               [[ 0.1486]]], dtype=float32)
-
-    Args:
-        output: score of each sample
-        gain: gain of each sample
-        group: group of each sample
-        name (str, optional): the name of the Function instance in the network
-    Returns:
-        :class:`~cntk.ops.functions.Function`
-    '''
-    from cntk.cntk_py import lambda_rank
-    dtype = get_data_type(output, gain, group)
-    output = sanitize_input(output, dtype)
-    gain = sanitize_input(gain, dtype)
-    group = sanitize_input(group, dtype)
-    return lambda_rank(output, gain, group, name)
-
-
-@typemap
-def ndcg_at_1(output, gain, group, name=''):
-    r'''
-    Groups samples according to ``group``, sorts
-    them within each group based on ``output`` and
-    computes the Normalized Discounted Cumulative Gain
-    (NDCG) at 1 for each group. Concretely,
-    the NDCG at 1 is:
-
-    :math:`\mathrm{NDCG_1} = \frac{gain_{(1)}}{\max_i gain_i}`
-
-    where :math:`gain_{(1)}` means the gain of the first ranked sample.
-
-    Samples in the same group must appear in order of decreasing gain.
-
-    It returns the average NDCG at 1 across all the groups in the minibatch
-    multiplied by 100 times the number of samples in the minibatch.
-
-    This is a forward-only operation, there is no gradient for it.
-
-    Example:
-        >>> group = C.input_variable((1,))
-        >>> score = C.input_variable((1,))
-        >>> gain  = C.input_variable((1,))
-        >>> g = np.array([1, 1, 2, 2], dtype=np.float32).reshape(4,1,1)
-        >>> s = np.array([2, 1, 3, 1], dtype=np.float32).reshape(4,1,1)
-        >>> n = np.array([7, 1, 3, 1], dtype=np.float32).reshape(4,1,1)
-        >>> C.ndcg_at_1(score, gain, group).eval({score:s, gain:n, group: g})
-        array(400.0, dtype=float32)
-
-    Args:
-        output: score of each sample
-        gain: gain of each sample
-        group: group of each sample
-        name (str, optional): the name of the Function instance in the network
-    Returns:
-        :class:`~cntk.ops.functions.Function`
-    '''
-    from cntk.cntk_py import ndcg_at_1
-    dtype = get_data_type(output, gain, group)
-    output = sanitize_input(output, dtype)
-    gain = sanitize_input(gain, dtype)
-    group = sanitize_input(group, dtype)
-    return ndcg_at_1(output, gain, group, name)
-
-
-@typemap
-def classification_error(output_vector, target_vector, axis=-1, topN=1, name=''):
-    '''
-    This operation computes the classification error. It finds the index of the highest
-    value in the output_vector and compares it to the actual ground truth label
-    (the index of the hot bit in the target vector). The result is a scalar
-    (i.e., one by one matrix). This is often used as an evaluation criterion.
-    It cannot be used as a training criterion though since the gradient is not
-    defined for it.
-
-    Example:
-        >>> C.classification_error([[1., 2., 3., 4.]], [[0., 0., 0., 1.]]).eval()
-        array([[ 0.]], dtype=float32)
-
-        >>> C.classification_error([[1., 2., 3., 4.]], [[0., 0., 1., 0.]]).eval()
-        array([[ 1.]], dtype=float32)
-
-        >>> # Note that non-1 values are treated as 0
-        >>> C.classification_error([[1., 2., 3., 4.]], [[5., 0., 1., 0.]]).eval()
-        array([[ 1.]], dtype=float32)
-
-    Args:
-        output_vector: the output values from the network
-        target_vector: it is one-hot vector where the hot bit corresponds to
-         the label index.
-        axis (int or :class:`~cntk.axis.Axis`): axis along which the
-         classification error will be computed.
-        name (str, optional): the name of the Function instance in the network
-    Returns:
-        :class:`~cntk.ops.functions.Function`
-    '''
-    from cntk.cntk_py import classification_error
-    dtype = get_data_type(output_vector, target_vector)
-    output_vector = sanitize_input(output_vector, dtype)
-    target_vector = sanitize_input(target_vector, dtype)
-    axis = sanitize_axis(axis)
-    return classification_error(output_vector, target_vector, topN, axis, name)
-
-@typemap
-def edit_distance_error(input_a, input_b, subPen=0, delPen=0, insPen=0, squashInputs=False, tokensToIgnore=[], name=''):
-    '''
-    Edit distance error evaluation node with the option of specifying penalty of substitution, deletion and insertion, as well as squashing the input sequences and ignoring certain samples.
-    Using the classic DP algorithm as described in https://en.wikipedia.org/wiki/Edit_distance, adjusted to take into account the penalties.
-
-    Each sequence in the inputs is expected to be a matrix. Prior to computation of the edit distance, the operation extracts the indices of maximum element in each column.
-    For example, a sequence matrix
-    1 2 9 1
-    3 0 3 2
-    will be represented as the vector of labels (indices) as [1, 0, 0, 1], on which edit distance will be actually evaluated.
-
-    The node allows to squash sequences of repeating labels and ignore certain labels. For example, if squashInputs is true and tokensToIgnore contains label '-' then
-    given first input sequence as s1="1-12-" and second as s2="-11--122" the edit distance will be computed against s1' = "112" and s2' = "112".
-
-    The returned error is computed as: EditDistance(s1,s2) * length(s1') / length(s1)
-
-    Just like ClassificationError and other evaluation nodes, when used as an evaluation criterion, the SGD process will aggregate all values over an epoch and report the average, i.e. the error rate.
-    Primary objective of this node is for error evaluation of CTC training, see formula (1) in "Connectionist Temporal Classification: Labelling Unsegmented
-    Sequence Data with Recurrent Neural Networks", http://machinelearning.wustl.edu/mlpapers/paper_files/icml2006_GravesFGS06.pdf
-
-    Example:
-        i1 = cntk.input_variable(shape=(2,))
-        i2 = cntk.input_variable(shape=(2,))
-        arguments = {i1 : [[1, 3], [2, 0]], i2 : [[2, 0], [2, 0]]}
-        a = edit_distance_error(i1, i2, 0, 1, 1, True, [1])
-        print(a.eval(arguments))
-
-    Args:
-        input_a: first input sequence
-        input_b: second input sequence
-        subPen, delPen, insPen: substitution, deletion and insertion penalties
-        squashInputs: whether to merge sequences of identical samples (in both input sequences). If true and tokensToIgnore contains label '-' then
-                given first input sequence as s1="a-ab-" and second as s2="-aa--abb" the edit distance will be computed against s1' = "aab" and s2' = "aab".
-        tokensToIgnore: list of samples to ignore during edit distance evaluation (in both sequences)
-        name (str, optional): the name of the Function instance in the network
-    Returns:
-        :class:`~cntk.ops.functions.Function`
-    '''
-    from cntk.cntk_py import edit_distance_error
-    dtype = get_data_type(input_a, input_b)
-    input_a = sanitize_input(input_a, dtype)
-    input_b = sanitize_input(input_b, dtype)
-    return edit_distance_error(input_a, input_b, subPen, delPen, insPen, squashInputs, tokensToIgnore, name)
-
->>>>>>> 8368586a
 @typemap
 def labels_to_graph(labels, name=''):
     '''
