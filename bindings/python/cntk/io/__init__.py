﻿# Copyright (c) Microsoft. All rights reserved.

# Licensed under the MIT license. See LICENSE.md file in the project root
# for full license information.
# ==============================================================================

from .. import cntk_py, Value
from ..tensor import ArrayMixin
from cntk.internal import typemap
from cntk.device import use_default_device

import numpy as np
import uuid

INFINITELY_REPEAT = cntk_py.MinibatchSource.infinitely_repeat
'''int: constant used to specify a minibatch scheduling unit to equal the size of the full data sweep.'''

FULL_DATA_SWEEP = cntk_py.MinibatchSource.full_data_sweep
INFINITE_SAMPLES = cntk_py.MinibatchSource.infinite_samples
DEFAULT_RANDOMIZATION_WINDOW = cntk_py.MinibatchSource.default_randomization_window
DEFAULT_RANDOMIZATION_WINDOW_IN_CHUNKS = cntk_py.MinibatchSource.default_randomization_window_in_chunks

class MinibatchData(cntk_py.MinibatchData, ArrayMixin):
    '''
    Holds a minibatch of input data. This is never directly created, but
    only returned by :class:`MinibatchSource` instances.
    '''

    @property
    def num_sequences(self):
        '''
        The number of sequences in this minibatch
        '''
        return self.number_of_sequences

    @property
    def num_samples(self):
        '''
        The number of samples in this minibatch
        '''
        return self.number_of_samples

    @property
    def value(self):
        '''
        The value of the minibatch as a NumPy array.
        '''
        return Value.to_seq(self.data)

    @property
    def shape(self):
        '''
        The shape of the data in this minibatch as tuple.
        '''
        return self.data.shape().dimensions()

    @property
    def mask(self):
        '''
        The mask object of the minibatch. In it, `2` marks the beginning of a
        sequence, `1` marks a sequence element as valid, and `0` marks it as
        invalid.
        '''
        return self.data.mask().to_ndarray()

    @property
    def end_of_sweep(self):
        '''
        Indicates whether the data in this minibatch comes from a sweep end
        or crosses a sweep boundary (and as a result includes data from
        different sweeps).
        '''
        return self.sweep_end

    @property
    def is_sparse(self):
        '''
        Whether the data in this minibatch is sparse.
        '''
        return self.data.is_sparse()

    def __len__(self):
        return self.num_sequences

class MinibatchSource(cntk_py.MinibatchSource):
    '''MinibatchSource(deserializers=None, randomize=True, randomization_window=cntk.io.DEFAULT_RANDOMIZATION_WINDOW, epoch_size=cntk.io.INFINITELY_REPEAT, distributed_after=cntk.io.INFINITE_SAMPLES, multithreaded_deserializer=None)
    A `MinibatchSource` can be indexed by the stream name, which will return a
    Parent class of all minibatch sources.  A `MinibatchSource` can be indexed by the stream name, which will return a
    :class:`MinibatchData` object that can be passed e.g. to the
    :func:`~cntk.train.trainer.Trainer.train_minibatch` function.

    Args:
        deserializers (`list`, defaults to empty): list of deserializers
        randomize (`bool`, defaults to `True`): randomize before every epoch
        randomization_window (int): size of window that reader will shuffle, ignored if `randomize`
          is `False`
        sample_based_randomization_window (`bool`, defaults to `False`): specifies how to interpret
          `randomization_window`. If `True`, the size of the randomization window is interpreted as a certain
          number of samples, otherwise -- as a number of chunks. Similarly to `randomization_window`,
          this parameter is ignored, when `randomize` is `False`
        epoch_size (`int`, defaults to :const:`~cntk.io.INFINITELY_REPEAT`): number of samples as a scheduling unit.
          Parameters in the schedule change their values every `epoch_size`
          samples. If no `epoch_size` is provided, this parameter is substituted
          by the size of the full data sweep with infinite repeat, in which case the scheduling unit is
          the entire data sweep (as indicated by the MinibatchSource) and parameters
          change their values on the sweep-by-sweep basis specified by the schedule.
          **Important:**
          Click `here <https://github.com/Microsoft/CNTK/wiki/BrainScript-epochSize-and-Python-epoch_size-in-CNTK>`__ for a full description of this parameter.
        multithreaded_deserializer (`bool`, defaults to `None`): using multi threaded deserializer
        frame_mode (`bool`, defaults to `False`): Specifies if data should be randomized and returned at the frame
         or sequence level. When  true , input sequence are split into frames.
        truncation_length (`int`): Specifies the truncation length in samples for BPTT (positive integer). If greater than zero
         `frame_mode` cannot be used at the same time.
    '''
    def __init__(self,
        deserializers=None,
        randomize=True,
        randomization_window=DEFAULT_RANDOMIZATION_WINDOW_IN_CHUNKS,
        sample_based_randomization_window=False,
        epoch_size=INFINITELY_REPEAT,
        distributed_after=INFINITE_SAMPLES,
        multithreaded_deserializer=None,
        frame_mode=False,
        truncation_length=0):

        if not isinstance(deserializers, (list,tuple)):
            deserializers = [deserializers] # allow passing a single item or a list
        reader_config = _ReaderConfig(
            deserializers=deserializers,
            randomize=randomize,
            randomization_window=randomization_window,
            sample_based_randomization_window=sample_based_randomization_window,
            epoch_size=epoch_size,
            distributed_after=distributed_after,
            multithreaded_deserializer=multithreaded_deserializer,
            frame_mode=frame_mode,
            truncation_length=truncation_length)
        source = reader_config.minibatch_source()
        # transplant into this class instance
        self.__dict__ = source.__dict__
        # transplant all members of deserializers into a record called streams
        streams = {}
        for si in self.stream_infos():
            streams[si.m_name] = si
        from ..variables import Record
        self.streams = Record(**streams)

    def stream_infos(self):
        '''
        Describes the stream that this source produces.

        Returns:
            dict:
            A `dict` mapping input names to the stream information
        '''
        return super(MinibatchSource, self).stream_infos()

    def stream_info(self, name):
        '''
        Gets the description of the stream with given name.
        Throws an exception if there are none or multiple streams with this
        same name.
        '''
        return super(MinibatchSource, self).stream_info(name)

    def __getitem__(self, name):
        '''
        Return the :class:`~cntk.cntk_py.StreamInformation` for the given stream name

        Args:
            name (str): stream name to fetch :class:`~cntk.cntk_py.StreamInformation` for
        '''
        return self.stream_info(name)

    @typemap
    def next_minibatch(self, minibatch_size_in_samples,
            input_map=None, device=None, num_data_partitions=None, partition_index=None):
        '''
        Reads a minibatch that contains data for all input streams.  The
        minibatch size is specified in terms of #samples and/or #sequences for the
        primary input stream; value of 0 for #samples/#sequences means
        unspecified.  In case the size is specified in terms of both #sequences
        and #samples, the smaller of the 2 is taken.  An empty map is returned
        when the MinibatchSource has no more data to return.

        Args:
            minibatch_size_in_samples (int): number of samples to retrieve for
              the next minibatch. Must be > 0.
              **Important:**
<<<<<<< HEAD
              Click `here <https://github.com/Microsoft/CNTK/wiki/BrainScript-epochSize-and-Python-epoch_size-in-CNTK>`_ for a full description of this parameter. 
            input_map (dict): mapping of :class:`~cntk.variables.Variable`
=======
              Click `here <https://github.com/Microsoft/CNTK/wiki/BrainScript-minibatchSize-and-Python-minibatch_size_in_samples-in-CNTK>`__ for a full description of this parameter. 
            input_map (dict): mapping of :class:`~cntk.ops.variables.Variable`
>>>>>>> 43bd23e4
              to :class:`~cntk.cntk_py.StreamInformation` which will be used to convert the
              returned data.
            device (`DeviceDescriptor`, defaults to `None`): CNTK DeviceDescriptor
            num_data_partitions: Used for distributed training, indicates into how many partitions
              the source should split the data.
            partition_index (`int`, defaults to `None`): Used for distributed training, indicates data from which partition to take.

        Returns:
            cntk.io.MinibatchData:
            A mapping of :class:`~cntk.cntk_py.StreamInformation` to :class:`MinibatchData` if
            `input_map` was not specified. Otherwise, the returned value will
            be a mapping of :class:`~cntk.variables.Variable` to class:`MinibatchData`.
        '''
        if device is None:
            device = use_default_device()

        if num_data_partitions is None:
            num_data_partitions = 1

        if partition_index is None:
            partition_index = 0

        mb = super(MinibatchSource, self).get_next_minibatch(0,
                minibatch_size_in_samples, num_data_partitions, partition_index, device)

        if input_map:
            if not mb:
                return {}
            else:
                return { key : mb[value] for (key, value) in input_map.items() }
        else:
            return mb

    def get_checkpoint_state(self):
        '''
        Gets the checkpoint state of the MinibatchSource.

        Returns:
            cntk.cntk_py.Dictionary:
            A :class:`~cntk.cntk_py.Dictionary` that has the checkpoint state of the MinibatchSource
        '''
        return super(MinibatchSource, self).get_checkpoint_state()

    def restore_from_checkpoint(self, checkpoint):
        '''
        Restores the MinibatchSource state from the specified checkpoint.

        Args:
            checkpoint (:class:`~cntk.cntk_py.Dictionary`): checkpoint to restore from
        '''
        super(MinibatchSource, self).restore_from_checkpoint(checkpoint)

    @property
    def is_distributed(self):
        '''
        Whether the minibatch source is running distributed
        '''
        return super(MinibatchSource, self).is_distributed()

    @property
    def current_position(self):
        '''
        Gets current position in the minibatch source.

        Returns:
            Minibatch position :class:`~cntk.cntk_py.Dictionary` on the global timeline.
        '''
        return self.get_checkpoint_state()

    @current_position.setter
    def current_position(self, position):
        '''
        Sets current position in the minibatch source.

        Args:
            position (:class:`~cntk.cntk_py.Dictionary`): position returned from :func:`~get_current_position`.
        '''
        self.restore_from_checkpoint(position)

def _py_dict_to_cntk_dict(py_dict):
    '''
    Converts a Python dictionary into a CNTK Dictionary whose values are CNTK DictionaryValue instances.

    Args:
        py_dict (dict): a dictionary to be converted.

    Returns:
        cntk_py.Dictionary:
        A :class:`~cntk_py.Dictionary` that has been converted from the input `dict`
    '''
    res = cntk_py.Dictionary()
    for k, v in py_dict.items():
        if isinstance(v, dict):
            res[k] = cntk_py.DictionaryValueFromDict(_py_dict_to_cntk_dict(v))
        # TODO: add support to list of lists ?
        elif isinstance(v, list):
            res[k] = cntk_py.DictionaryValue([cntk_py.DictionaryValueFromDict(_py_dict_to_cntk_dict(e) if isinstance(e, dict) else e) for e in v])
        else:
            res[k] = cntk_py.DictionaryValue(v)
    return res


# TODO: This should be a private function; use MinibatchSource(deserializer, ...).
@typemap
def _minibatch_source(config):
    '''
    Instantiate the CNTK built-in composite minibatch source which is used to stream data into the network.

    Args:
        config (dict): a dictionary containing all the key-value configuration entries.

    Returns:
        cntk.io.MinibatchSource:
        The :class:`MinibatchSource` used to stream data into the network
    '''
    cntk_dict = _py_dict_to_cntk_dict(config)
    return cntk_py.create_composite_minibatch_source(cntk_dict)

class _ReaderConfig(dict):
    '''
    Reader configuration.

    Args:
        deserializers ('list', defaults to `None`): list of deserializers
         (:class:`ImageDeserializer` for now).
        randomize (`bool`, defaults to `True`): randomize images before every epoch
        randomization_window (int): size of window that reader will shuffle, ignored if `randomize`
          is `False`
        sample_based_randomization_window (bool, defaults to `False`): specifies how to interpret
          `randomization_range`. If `True`, the size of the randomization window is interpreted as a certain
          number of samples, otherwise -- as a number of chunks. Similarly to `randomization_window`,
          this parameter is ignored, when `randomize` is `False`
        epoch_size (`int`, defaults to `cntk.io.INFINITELY_REPEAT`): number of samples as a scheduling unit.
          Parameters in the schedule change their values every `epoch_size`
          samples. If no `epoch_size` is provided, this parameter is substituted
          by the size of the full data sweep with infinite repeat, in which case the scheduling unit is
          the entire data sweep (as indicated by the MinibatchSource) and parameters
          change their values on the sweep-by-sweep basis specified by the schedule.
          **Important:**
          Click `here <https://github.com/Microsoft/CNTK/wiki/BrainScript-epochSize-and-Python-epoch_size-in-CNTK>`__ for a full description of this parameter. 
        distributed_after (int, defaults to `cntk.io.INFINITE_SAMPLES`): sample count after which reader becomes distributed
        multithreaded_deserializer (`bool`, defaults to `None`): using multi threaded deserializer
        frame_mode (`bool`, defaults to `False`): Specifies if data should be randomized and returned at the frame
         or sequence level. When  true , input sequence are split into frames.
        truncation_length (`int`): Specifies the truncation length in samples for BPTT (positive integer). When using truncation,
         frame mode cannot be used at the same time.
    '''
    def __init__(self,
        deserializers=None,
        randomize=True,
        randomization_window=DEFAULT_RANDOMIZATION_WINDOW_IN_CHUNKS,
        sample_based_randomization_window=False,
        epoch_size=INFINITELY_REPEAT,
        distributed_after=INFINITE_SAMPLES,
        multithreaded_deserializer=None,
        frame_mode=False,
        truncated=False,
        truncation_length=0):
        self['epochSize'] = cntk_py.SizeTWrapper(epoch_size) # force to store in size_t
        if not isinstance(deserializers, (list, tuple)):
            deserializers = [deserializers]
        self['deserializers'] = self.deserializers = deserializers or []
        self['randomize'] = randomize
        self['randomizationWindow'] = cntk_py.SizeTWrapper(randomization_window)
        self['sampleBasedRandomizationWindow'] = sample_based_randomization_window
        self['distributedAfterSampleCount'] = cntk_py.SizeTWrapper(distributed_after)
        if multithreaded_deserializer is not None:
            self['multiThreadedDeserialization'] = multithreaded_deserializer

        if truncation_length > 0:
            self['truncated'] = True
            self['truncationLength'] = cntk_py.SizeTWrapper(truncation_length)
            if frame_mode:
                raise ValueError("FrameMode and truncated BPTT are mutually exclusive.")
        self['frameMode'] = frame_mode

    @typemap
    def minibatch_source(self):
        '''
        Creates an instance of :class:`MinibatchSource` from this
        instance, which can be used to feed data into the `eval()` methods of
        the graph nodes or the `train_minibatch()` of :class:`~cntk.train.trainer.Trainer`.

        Returns:
            cntk.io.MinibatchSource:
            An instance of :class:`MinibatchSource` from this instance.
        '''
        return _minibatch_source(self)

def HTKFeatureDeserializer(streams):
    '''
    Configures the HTK feature reader that reads speech data from scp files.

    Args:
        streams: any dictionary-like object that contains a mapping from stream names
            to :class:`StreamDef` objects. Each StreamDef object configures a feature stream.
    '''
    feat = []
    for stream_name, stream in streams.items():
        if stream.stream_alias is not None: raise ValueError("HTKFeatureDeserializer does not support steam names")
        if 'scp' not in stream: raise ValueError("No scp files specified for HTKFeatureDeserializer")
        dimension = stream.dim
        scp_file = stream['scp']
        broadcast = stream['broadcast'] if 'broadcast' in stream else False
        left_context, right_context = stream.context if 'context' in stream else (0, 0)
        feat.append(cntk_py.HTKFeatureConfiguration(stream_name, scp_file, dimension, left_context, right_context, broadcast))
    if len(feat) == 0:
        raise ValueError("no feature streams found")
    return cntk_py.htk_feature_deserializer(feat)

def HTKMLFDeserializer(label_mapping_file, streams):
    '''
    Configures an HTK label reader that reads speech HTK format MLF (Master Label File)

    Args:
        label_mapping_file (str): path to the label mapping file
        streams: any dictionary-like object that contains a mapping from stream names
            to :class:`StreamDef` objects. Each StreamDef object configures a label stream.
    '''
    if len(streams) != 1: raise ValueError("HTKMLFDeserializer only accepts a single stream")
    for stream_name, stream in streams.items():
        if stream.stream_alias is not None: raise ValueError("HTKMLFDeserializer does not support steam names")
        dimension = stream.dim
        if 'mlf' not in stream: raise ValueError("No master label files specified for HTKMLFDeserializer")
        master_label_files = stream['mlf']
        if not isinstance(master_label_files,list):
            master_label_files = [master_label_files]
        return cntk_py.htk_mlf_deserializer(stream_name, label_mapping_file, dimension, master_label_files)


def ImageDeserializer(filename, streams):
    '''
    Configures the image reader that reads images and corresponding
    labels from a file of the form::

         <full path to image> <tab> <numerical label (0-based class id)>

    or::

        sequenceId <tab> path <tab> label

    Args:
        filename (str): file name of the map file that associates images to
         classes

    See also:
        `Image reader definition <https://github.com/microsoft/cntk/wiki/BrainScript-Image-reader>`_
    '''
    image_stream_name = None

    # streams with the same name are not allowed, make sure the default is unique.
    label_stream_name = '_ignore_labels_' + str(uuid.uuid1())
    num_labels = 2
    transforms = []
    for key in streams:
        s = streams[key]
        alias = s.stream_alias
        if alias == "image":
            image_stream_name = key
            transforms = s.transforms
        elif alias == "label":
            label_stream_name = key
            num_labels = s.dim
        else:
            raise ValueError("ImageDeserializer: invalid field name '{}', allowed are 'image' and 'label'".format(alias))
    if image_stream_name is None:
        raise ValueError("ImageDeserializer: stream name ('image' or 'label') must be specified")
    return cntk_py.image_deserializer(filename, label_stream_name, num_labels, image_stream_name, transforms)

def CTFDeserializer(filename, streams):
    '''
    Configures the CNTK text-format reader that reads text-based files with lines of the form::

        [Sequence_Id] (Sample)+

    where::

        Sample=|Input_Name (Value )*

    Args:
        filename (str): file name containing the text input

    See also:
        `CNTKTextReader format <https://github.com/microsoft/cntk/wiki/BrainScript-CNTKTextFormat-Reader>`_
    '''
    for k,s in streams.items():
        if s.stream_alias is None:
            raise ValueError("CTFDeserializer: stream name for key %s must be specified"%(k))
    sc = [cntk_py.StreamConfiguration(k, s.dim, s.is_sparse, s.stream_alias) for k,s in streams.items()]
    return cntk_py.ctf_deserializer(filename, sc)

# TODO: this should be a private class; use StreamDef instead
class StreamConfiguration(cntk_py.StreamConfiguration):
    '''
    Configuration of a stream in a text format reader.

    Args:
        name (str): name of this stream
        dim (int): dimensions of this stream. A text format reader reads data
          as flat arrays. If you need different shapes you can
          :func:`~cntk.ops.reshape` it later.
        is_sparse (bool, defaults to `False`): whether the provided data is sparse
          (`False` by default)
        stream_alias (str, defaults to ''): name of the stream in the file
    '''
    def __init__(self, name, dim, is_sparse=False, stream_alias=''):
        return super(StreamConfiguration, self).__init__(name, dim, is_sparse, stream_alias)

# stream definition for use in StreamDefs
# returns a record { stream_alias, is_sparse, optional shape, optional transforms, optional context, optional scp, optional mlf }
from cntk.variables import Record
def StreamDef(field=None, shape=None, is_sparse=False, transforms=None, context=None, scp=None, mlf=None, broadcast=None):
    '''
       Configuration of a stream for use with the builtin Deserializers.
       The meanings of some configuration keys have a mild dependency on the
       exact deserializer, and certain keys are meaningless for certain deserializers.

    Args:
        field (`str`, defaults to `None`): this is the name of the stream

         * for CTFDeserializer the name is inside the CTF file
         * for ImageDeserializer the acceptable names are `image` or `label`
         * for HTKFeatureDeserializer and HTKMLFDeserializer only the default
           value of None is acceptable

        shape (`int` or `tuple`, defaults to `None`): dimensions of this stream. HTKFeatureDeserializer,
         HTKMLFDeserializer, and CTFDeserializer read data
         as flat arrays. If you need different shapes you can
         :func:`~cntk.ops.reshape` it later.
        is_sparse (`bool`, defaults to `False`): whether the provided data is sparse.
         `False` by default, unless mlf is provided.
        transforms (`list`, defaults to `None`): list of transforms to be applied by the Deserializer.
         Currently only ImageDeserializer supports transforms.
        context (`tuple`, defaults to `None`): left and right context to consider when reading in HTK
         data. Only supported by HTKFeatureDeserializer.
        scp (`str` or `list`, defaults to `None`): scp files for HTK data
        mlf (`str` or `list`, defaults to `None`): mlf files for HTK data
        broadcast (`bool`, defaults to `None`): whether the features in this stream should be
         broadcast to the whole sequence (useful in e.g. ivectors with HTK)
    '''
    config = dict(stream_alias=field, is_sparse=is_sparse)
    if shape is not None:
        config['dim'] = shape
    if transforms is not None:
        config['transforms'] = transforms
    if context is not None:
        config['context'] = context
    if scp is not None:
        config['scp'] = scp
    if mlf is not None:
        config['mlf'] = mlf
        config['is_sparse'] = True
    if broadcast is not None:
        config['broadcast'] = broadcast
    return Record(**config)
    # TODO: we should always use 'shape' unless it is always rank-1 or a single rank's dimension
    # TODO: dim should be inferred from the file, at least for dense

# StreamDefs for use in constructing deserializers
# StreamDefs(query = StreamDef(...), labels = StreamDef(...), ...)
StreamDefs = Record

def _dense_to_str(data):
    return ' '.join(data.ravel(order='C').astype(np.str))


def _sparse_to_str(data):
    return ' '.join('%s:%s' % (k, v) for k, v in sorted(data.items()))


def _is_tensor(data):
    '''
    Checks whether the data is a tensor, i.e. whether it is a NumPy array or a
    list of NumPy arrays.

    Args:
        data: data to check

    Returns:
      bool:
      `True`, if it is a tensor.
    '''
    if isinstance(data, np.ndarray):
        return True

    if not isinstance(data, list):
        return False

    while len(data) > 0:
        # All but the innermost dimension's values have to be lists
        try:
            data[0][0]
        except:
            # We reached the innermost dimension
            try:
                data[0] + 0
                return True
            except:
                # Innermost type is not a number
                return False

        if isinstance(data, np.ndarray):
            return True

        if not isinstance(data[0], list):
            return False

        data = data[0]

    return True


def sequence_to_cntk_text_format(seq_idx, alias_tensor_map):
    '''
    Converts a list of NumPy arrays representing tensors of inputs into a
    format that is readable by :class:`~cntk.io.CTFDeserializer`.

    Args:
        seq_idx (int): number of current sequence
        alias_tensor_map (dict): maps alias (str) to tensor (ndarray). Tensors
          are assumed to have dynamic axis.

    Returns:
        str:
        String representation in `CNTKTextReader format <https://github.com/microsoft/cntk/wiki/BrainScript-CNTKTextFormat-Reader>`_
    '''

    max_seq_length = max(len(t) for t in alias_tensor_map.values())

    if max_seq_length == 0:
        return ''

    lines = []
    for elem_idx in range(0, max_seq_length):
        line = []

        for alias, tensor in sorted(alias_tensor_map.items()):
            if elem_idx >= len(tensor):
                # for this alias there no more sequence elements
                continue

            if _is_tensor(tensor):
                if not isinstance(tensor, np.ndarray):
                    tensor = np.asarray(tensor)
                to_str = _dense_to_str
            elif isinstance(tensor, list) and isinstance(tensor[0], dict):
                to_str = _sparse_to_str
            else:
                raise ValueError(
                    'expected a tensor (dense) or list of dicts (sparse), but got "%s"' % type(tensor))

            line.append('%s %s' % (alias, to_str(tensor[elem_idx])))

        lines.append('%i\t|' % seq_idx + ' |'.join(line))

    return '\n'.join(lines)<|MERGE_RESOLUTION|>--- conflicted
+++ resolved
@@ -187,13 +187,8 @@
             minibatch_size_in_samples (int): number of samples to retrieve for
               the next minibatch. Must be > 0.
               **Important:**
-<<<<<<< HEAD
-              Click `here <https://github.com/Microsoft/CNTK/wiki/BrainScript-epochSize-and-Python-epoch_size-in-CNTK>`_ for a full description of this parameter. 
+              Click `here <https://github.com/Microsoft/CNTK/wiki/BrainScript-minibatchSize-and-Python-minibatch_size_in_samples-in-CNTK>`__ for a full description of this parameter. 
             input_map (dict): mapping of :class:`~cntk.variables.Variable`
-=======
-              Click `here <https://github.com/Microsoft/CNTK/wiki/BrainScript-minibatchSize-and-Python-minibatch_size_in_samples-in-CNTK>`__ for a full description of this parameter. 
-            input_map (dict): mapping of :class:`~cntk.ops.variables.Variable`
->>>>>>> 43bd23e4
               to :class:`~cntk.cntk_py.StreamInformation` which will be used to convert the
               returned data.
             device (`DeviceDescriptor`, defaults to `None`): CNTK DeviceDescriptor
