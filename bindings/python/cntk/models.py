--- conflicted
+++ resolved
@@ -54,19 +54,13 @@
     #        raise AssertionError('boom')
     return Block(apply_x, 'Sequential', Record(layers=layers))
 
-<<<<<<< HEAD
 # For(range(3), lambda i: Dense(2000))
 # For(range(3), lambda: Dense(2000))
 def For(range, constructor):
-    from inspect import signature
-    takes_arg = len(signature(constructor).parameters) > 0
-=======
-# LayerStack(3, lambda i: Dense(3))
-# LayerStack(3, lambda: Dense(3))
-def LayerStack(N, constructor):
-    from inspect import getargspec
-    takes_arg = len(getargspec(constructor).args) > 0
->>>>>>> 9932aad5
+    #from inspect import signature
+    #takes_arg = len(signature(constructor).parameters) > 0
+    # Python 2.7 support requires us to use getargspec() instead
+    takes_arg = len(getargspec(constructor).parameters) > 0
     # helper to call the layer constructor
     def call(i):
         if takes_arg:
