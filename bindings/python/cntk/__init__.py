# Copyright (c) Microsoft. All rights reserved.
# Licensed under the MIT license. See LICENSE.md file in the project root
# for full license information.
# ==============================================================================

<<<<<<< HEAD
__version__ = '2.2'
=======
__version__ = '2.3+'
>>>>>>> 6a3e5c06

import numpy as np

from . import cntk_py

#
# Bubble the below namespaces to cntk root namespace.
#
from .core import *
from .variables import Parameter, Constant
from .ops import *
from .device import *
from .train import *
from .eval import *
from .learners import *
from .losses import *
from .metrics import *
from .initializer import *
from .default_options import *

from . import debugging
from . import logging
from . import io
from . import layers
from . import misc
from . import random

from .sample_installer import install_samples

DATATYPE = np.float32
InferredDimension = cntk_py.InferredDimension
FreeDimension = cntk_py.FreeDimension

from .internal.utils import _to_cntk_dict_value
import _cntk_py
cntk_py.Dictionary.__setitem__ = lambda self, key, value: _cntk_py.Dictionary___setitem__(self, key, _to_cntk_dict_value(value))<|MERGE_RESOLUTION|>--- conflicted
+++ resolved
@@ -3,11 +3,7 @@
 # for full license information.
 # ==============================================================================
 
-<<<<<<< HEAD
-__version__ = '2.2'
-=======
 __version__ = '2.3+'
->>>>>>> 6a3e5c06
 
 import numpy as np
 
