--- conflicted
+++ resolved
@@ -86,15 +86,10 @@
         {PrimitiveOpType::Sin, L"Sin"},
         {PrimitiveOpType::Cos, L"Cos"},
         {PrimitiveOpType::Pass, L"Pass"},
-<<<<<<< HEAD
-        {PrimitiveOpType::Block, L"Block"},
-        {PrimitiveOpType::Unpooling, L"Unpooling"},
-=======
         { PrimitiveOpType::Block, L"Block" },
         { PrimitiveOpType::Unpooling, L"Unpooling" },
         { PrimitiveOpType::LambdaRank, L"LambdaRank" },
         { PrimitiveOpType::NDCG, L"NDCG" },
->>>>>>> d15bec5a
     };
 
     inline const std::wstring& PrimitiveOpTypeName(PrimitiveOpType opType)
