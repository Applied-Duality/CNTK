//
// Copyright (c) Microsoft. All rights reserved.
// Licensed under the MIT license. See LICENSE.md file in the project root for full license information.
//

#include "stdafx.h"
#include "CNTKLibrary.h"
#include "PrimitiveFunction.h"
#include "CompositeFunction.h"
#include "BlockFunction.h"
#include "Utils.h"
#include "UserFunctionFactory.h"

using namespace Microsoft::MSR::CNTK;

namespace CNTK
{
    /*static*/ UserFunctionFactoryPtr Function::s_userFunctionFactory = std::make_shared<UserFunctionFactory>();

    /*static*/ void Function::RegisterNativeUserFunction(const std::wstring& uniqueOpName, const std::wstring& moduleName, const std::wstring& factoryMethodName)
    {
        s_userFunctionFactory->Register(uniqueOpName, moduleName, factoryMethodName);
    }

    /*static*/ FunctionPtr Function::NativeUserFunction(const std::wstring& opName, const std::vector<Variable>& operands, const Dictionary& functionConfig, const std::wstring& userFunctionInstanceName)
    {
        return AsComposite(s_userFunctionFactory->CreateInstance(opName, operands, functionConfig, userFunctionInstanceName), userFunctionInstanceName);
    }

    std::vector<Variable>& Function::InitOutputs()
    {
        std::call_once(m_outputsInitFlag, [this]() {
            std::vector<Variable> outputs;
            outputs.reserve(Function::MaxNumOutputs);
            InferOutputs(outputs);
            for (auto outputVar : outputs)
            {
                if (outputVar.IsOutput() && !outputVar.Owner())
                    outputVar.SetOwner(shared_from_this());

                if (m_rootFunction == nullptr && outputVar.IsOutput() && outputVar.Owner().get() == this)
                {
                    // in case of a primitive function, set uid of output vars to owner function uid + "_Output_" + output index.
                    outputVar.m_dataFields->m_uid = m_uid + L"_" + VariableKindName(outputVar.Kind()) + L"_" + std::to_wstring(m_outputs.size());
                }

                m_outputs.push_back(outputVar);
                if (m_outputs.back().m_outputComposite != nullptr)
                {
                    // Nuke the composite ptr to allow release of cyclic graphs.
                    m_outputs.back().m_outputComposite = nullptr;
                }
            }
        });

        return m_outputs;
    }

    std::vector<Variable>& Function::RawOutputs() const
    {
        return const_cast<Function*>(this)->InitOutputs();
    }

    std::shared_ptr<std::vector<Variable>> Function::InputsImpl(bool pythonOperandOrder) const
    {
        std::vector<Variable> inputs;

        const CompositeFunction* compositeFunction = dynamic_cast<const CompositeFunction*>(this);
        if (compositeFunction == nullptr)
        {
            // For the Times and TransposeTimes primitive functions, if we want the python operand order
            // then we need to reorder the operands as stored in m_inputs
            const PrimitiveFunction* primitiveFunction = dynamic_cast<const PrimitiveFunction*>(this);
            if (pythonOperandOrder && primitiveFunction && ((primitiveFunction->OpType() == PrimitiveOpType::Times) || (primitiveFunction->OpType() == PrimitiveOpType::TransposeTimes)))
            {
                assert(m_inputs.size() == 2);
                inputs = { m_inputs[1], m_inputs[0] };
            }
            else
            inputs = m_inputs;
        }
        else
            inputs = compositeFunction->DetermineInputs(pythonOperandOrder);

        return std::shared_ptr<std::vector<Variable>>(new std::vector<Variable>(std::move(inputs)), [](std::vector<Variable>* ptr) { delete ptr; });
    }

    Function::Function(const std::vector<Variable>& inputs, Dictionary&& functionConfig, const std::wstring& name, const std::wstring& uid)
        : Function(inputs, std::move(functionConfig), nullptr, name, uid)
    {}

    std::shared_ptr<std::vector<Variable>> Function::OutputsImpl() const
    {
        std::vector<Variable> outputs;
        std::shared_ptr<const Function> composite = IsComposite() ? this->shared_from_this() : AsComposite(const_cast<Function*>(this)->shared_from_this());
        for (auto& v : RawOutputs())
            outputs.push_back(v.CompositePreservingCopy(composite));

        return std::shared_ptr<std::vector<Variable>>(new std::vector<Variable>(std::move(outputs)), [](std::vector<Variable>* ptr) { delete ptr; });
    }

    Function::Function(const std::vector<Variable>& inputs, const std::wstring& name, const std::wstring& uid)
        : Function(inputs, Dictionary(), name, uid)
    {}

    Function::Function(const std::vector<Variable>& inputs, Dictionary&& functionConfig, const FunctionPtr& rootFunction, const std::wstring& name, const std::wstring& uid)
        : m_rootFunction(rootFunction), m_name(name), m_uid(uid), m_attributes(std::move(functionConfig))
    {
        for (auto inputVar : inputs)
        {
            m_inputs.push_back(inputVar);
            if (m_inputs.back().m_outputComposite != nullptr)
            {
                // Nuke the composite ptr to allow release of cyclic graphs.
                m_inputs.back().m_outputComposite = nullptr;
            }

            if (!inputVar.IsInput() &&
                !inputVar.IsOutput() &&
                !inputVar.IsParameter() &&
                !inputVar.IsConstant() &&
                !inputVar.IsPlaceholder())
            {
                InvalidArgument("Function '%S' input has invalid VariableKind.", inputVar.AsString().c_str());
            }
        }
    }

    /*virtual*/ Function::~Function() {}

    /*virtual*/ const std::wstring& Function::OpName() const
    {
        static const std::wstring defaultUserFunctionOpName = L"UserFunction"; 
        return defaultUserFunctionOpName;
    }

    BackPropStatePtr Function::Forward(const std::unordered_map<Variable, ValuePtr>& arguments,
                                       std::unordered_map<Variable, ValuePtr>& outputs,
                                       const DeviceDescriptor& computeDevice,
                                       const std::unordered_set<Variable>& outputsToRetainBackwardStateFor,
                                       const std::unordered_set<Variable>& inputsToExcludeGradientsFor)
    {
        auto compositeFunction = dynamic_cast<CompositeFunction*>(this);
        if (compositeFunction)
            return compositeFunction->Forward(arguments, outputs, computeDevice, outputsToRetainBackwardStateFor, inputsToExcludeGradientsFor);

        std::vector<ValuePtr> inputValues;
        auto functionInputs = Inputs();
        for (const auto& input : functionInputs)
        {
            ValuePtr inputValue;
            if (input.IsConstant())
                inputValue = MakeSharedObject<Value>(Constant(input).Value());
            else if (input.IsParameter())
                inputValue = MakeSharedObject<Value>(Parameter(input).Value());
            else
            {
                if (arguments.find(input) == arguments.end())
                    InvalidArgument("No value specified for input Variable '%S' of Function '%S'.", input.AsString().c_str(), this->AsString().c_str());

                inputValue = arguments.at(input);
            }

            inputValues.push_back(inputValue);
        }

        return Forward(inputValues, outputs, computeDevice, outputsToRetainBackwardStateFor);
    }

    /*virtual*/ void Function::Backward(const BackPropStatePtr& /*state*/,
                                        const std::unordered_map<Variable, ValuePtr>& /*rootGradientValues*/,
                                        std::unordered_map<Variable, ValuePtr>& /*backPropagatedGradientValuesForInputs*/)
    {
        NOT_IMPLEMENTED;
    }

    void Function::Gradients(const std::unordered_map<Variable, ValuePtr>& arguments,
                             std::unordered_map<Variable, ValuePtr>& gradients,
                             std::unordered_map<Variable, ValuePtr>& outputsToEvaluate,
                             const DeviceDescriptor& computeDevice)
    {
        auto gradientRoot = Output();
        Gradients(arguments, gradientRoot, gradients, outputsToEvaluate, computeDevice);
    }

    void Function::Gradients(const std::unordered_map<Variable, ValuePtr>& arguments,
                             Variable& gradientRoot,
                             std::unordered_map<Variable, ValuePtr>& gradients,
                             std::unordered_map<Variable, ValuePtr>& outputsToEvaluate,
                             const DeviceDescriptor& computeDevice)
    {
        if (!this->IsComposite())
            LogicError("Function '%S': Currently 'Gradients' method is only supported for composite Functions.", AsString().c_str());

        auto outputs = outputsToEvaluate;
        if (outputsToEvaluate.find(gradientRoot) == outputsToEvaluate.end())
            outputs.insert({gradientRoot , nullptr});

        // TODO: Exclude inputs not belonging to 'gradients' from the gradient computation
        auto backPropState = this->Forward(arguments, outputs, computeDevice, {gradientRoot});

        for (auto outputVarValuePair : outputsToEvaluate)
            outputsToEvaluate[outputVarValuePair.first] = outputs[outputVarValuePair.first];

        auto gradientRootOutputValue = outputs[gradientRoot];
        auto rootGradientValue = MakeSharedObject<Value>(MakeSharedObject<NDArrayView>(gradientRoot.GetDataType(), gradientRootOutputValue->Shape(), computeDevice), gradientRootOutputValue->Mask());
        rootGradientValue->Data()->SetValue(1.0f);

        this->Backward(backPropState, {{gradientRoot, rootGradientValue}}, gradients);
    }

    void Function::SetName(const std::wstring& name)
    {
        if (!Name().empty() && !Internal::IsRenamingFunctionsAllowed())
            InvalidArgument("Illegal to set name of a Function '%S' with an existing name '%S'", this->AsString().c_str(), Name().c_str());

        m_name = name;
    }

    bool Function::IsBlock() const
    {
        auto blockFunction = dynamic_cast<const BlockFunction*>(this);
        return (blockFunction != nullptr);
    }

    FunctionPtr Function::BlockRoot() const
    {
        if (!IsBlock())
            InvalidArgument("Function::BlockRoot() called for a Function '%S' which is not a block.", this->AsString().c_str());

        auto blockFunction = dynamic_cast<const BlockFunction*>(this);
        return blockFunction->Composite()->RootFunction();
    }

    std::shared_ptr<std::vector<std::pair<Variable, Variable>>> Function::BlockArgumentsMappingImpl() const
    {
        if (!IsBlock())
            InvalidArgument("Function::BlockArgumentsMapping() called for a Function '%S' which is not a block.", this->AsString().c_str());

        auto blockFunction = dynamic_cast<const BlockFunction*>(this);
        return std::shared_ptr<std::vector<std::pair<Variable, Variable>>>(new std::vector<std::pair<Variable, Variable>>(std::move(blockFunction->CompositeArgumentsMap())), [](std::vector<std::pair<Variable, Variable>>* ptr) { delete ptr; });
    }

    /*static*/ void Function::ReplacePlaceholderInPlace(Variable& var,
                                                        const std::unordered_map<Variable, Variable>& placeholderReplacements,
                                                        std::unordered_set<Variable>& replacedPlaceholders)
    {
        if (var.IsPlaceholder())
        {
            auto placeholder = var;
            if (placeholderReplacements.find(placeholder) != placeholderReplacements.end())
            {
                var = placeholderReplacements.at(placeholder);
                replacedPlaceholders.insert(placeholder);

                // If shape or dynamic axes of the placeholder are known but unknown in the replacement, we update the replacement's shape/dynamic axes
                if (var.Shape().IsUnknown() && !placeholder.Shape().IsUnknown())
                    var.m_dataFields->m_shape = placeholder.Shape();

                if ((var.DynamicAxes() == Axis::UnknownDynamicAxes()) && (placeholder.DynamicAxes() != Axis::UnknownDynamicAxes()))
                    var.m_dataFields->m_dynamicAxes = placeholder.DynamicAxes();
            }
        }
    }

    // Placeholders can be replaced incrementally - i.e. not all placeholders need to replaced in one go.
    // The only requirement is that they must all be replaced before making any 'Forward' calls on the Function instance.
    /*virtual*/ void Function::ReplacePlaceholdersInPlace(const std::unordered_map<Variable, Variable>& placeholderReplacements,
                                                          std::unordered_set<const Function*>& visitedFunctions,
                                                          std::unordered_set<Variable>& replacedPlaceholders)
    {
        FunctionPtr primitiveRootFunction = shared_from_this();
        if (IsComposite())
        {
            primitiveRootFunction = RootFunction();
            primitiveRootFunction->ReplacePlaceholdersInPlace(placeholderReplacements, visitedFunctions, replacedPlaceholders);
        }
        else
        {
            visitedFunctions.insert(this);

            for (auto& inputVar : m_inputs)
            {
                ReplacePlaceholderInPlace(inputVar, placeholderReplacements, replacedPlaceholders);
                if (inputVar.m_outputComposite != nullptr)
                {
                    // Nuke the composite ptr to allow release of cyclic graphs.
                    inputVar.m_outputComposite = nullptr;
                }

                if (inputVar.IsOutput() && (visitedFunctions.find(inputVar.Owner().get()) == visitedFunctions.end()))
                    inputVar.Owner()->ReplacePlaceholdersInPlace(placeholderReplacements, visitedFunctions, replacedPlaceholders);
            }
        }

        auto primitiveRootFunctionPtr = dynamic_cast<const PrimitiveFunction*>(primitiveRootFunction.get());
        if (primitiveRootFunctionPtr && (primitiveRootFunctionPtr->OpType() == PrimitiveOpType::Combine))
        {
            // Combine's outputs are just a copy of its inputs and any replacements need to be properly 
            // reflected in the outputs as well
            for (auto& outputVar : InitOutputs())
                ReplacePlaceholderInPlace(outputVar, placeholderReplacements, replacedPlaceholders);
        }

        OnPlaceholdersReplaced(placeholderReplacements, replacedPlaceholders);
    }

    /*virtual*/ void Function::OnPlaceholdersReplaced(const std::unordered_map<Variable, Variable>& /*placeholderReplacements*/,
                                                      std::unordered_set<Variable>& /*replacedPlaceholders*/)
    {}

    /*static*/ bool Function::ValidateOrUpdateOutput(const Variable& currentOutputVar, const Variable& newOutputVar, bool alwaysUpdate)
    {
        bool updated = false;
        if (!alwaysUpdate)
        {
            if (!newOutputVar.Shape().IsUnknown() && (currentOutputVar.Shape() != newOutputVar.Shape()))
            {
                updated = true;
                currentOutputVar.m_dataFields->m_shape = newOutputVar.Shape();
            }

            if (!newOutputVar.Shape().IsUnknown() && (currentOutputVar.NeedsGradient() != newOutputVar.NeedsGradient()))
            {
                updated = true;
                currentOutputVar.m_dataFields->m_needsGradient = newOutputVar.NeedsGradient();
            }

            if ((currentOutputVar.GetDataType() == DataType::Unknown) && (currentOutputVar.GetDataType() != newOutputVar.GetDataType()))
            {
                updated = true;
                currentOutputVar.m_dataFields->m_dataType = newOutputVar.GetDataType();
            }

            if ((currentOutputVar.DynamicAxes() == Axis::UnknownDynamicAxes()) && (currentOutputVar.DynamicAxes() != newOutputVar.DynamicAxes()))
            {
                updated = true;
                currentOutputVar.m_dataFields->m_dynamicAxes = newOutputVar.DynamicAxes();
            }

            if ((!newOutputVar.Shape().IsUnknown() && (currentOutputVar.Shape() != newOutputVar.Shape())) ||
                ((newOutputVar.GetDataType() != DataType::Unknown) && (currentOutputVar.GetDataType() != newOutputVar.GetDataType())) ||
                ((newOutputVar.DynamicAxes() != Axis::UnknownDynamicAxes()) && (currentOutputVar.DynamicAxes() != newOutputVar.DynamicAxes())) ||
                (!newOutputVar.Shape().IsUnknown() && (currentOutputVar.NeedsGradient() != newOutputVar.NeedsGradient())))
            {
                InvalidArgument("New output Variable Shape, DataType, NeedsGradient, Dynamic axes after replaced placeholders does not match previous output Variable, for the Recurrent Function.\n"
                                "New = %S\n"
                                "Previous = %S\n",
                                newOutputVar.AsString().c_str(), currentOutputVar.AsString().c_str());
            }
        }
        else
        {
            currentOutputVar.m_dataFields->m_shape = newOutputVar.Shape();
            currentOutputVar.m_dataFields->m_dataType = newOutputVar.GetDataType();
            currentOutputVar.m_dataFields->m_needsGradient = newOutputVar.NeedsGradient();
            currentOutputVar.m_dataFields->m_dynamicAxes = newOutputVar.DynamicAxes();
            updated = true;
        }

        if (currentOutputVar.Owner()->IsBlock())
            currentOutputVar.m_dataFields->m_blockFunctionVariableMapping = newOutputVar.BlockFunctionVariableMapping();

        return updated;
    }

    void Function::ValidateOrUpdateOutputs()
    {
        // Validate/update the output shapes, data types etc. to reflect any changes
        // in inputs due to placeholder replacements
        std::unordered_map<const Function*, size_t> functionVisitCounts;

        // An arbitrary cap on changing output shape of recurrent nodes, to detect infinite inference loops
        const size_t maxNumValidationPassesAllowed = 128;
        bool recurrentNodeOutputModified = false;
        size_t numValidationPasses = 0;
        std::vector<Variable> outputVarBuffer;
        outputVarBuffer.reserve(Function::MaxNumOutputs);
        do
        {
            recurrentNodeOutputModified = false;
            functionVisitCounts.clear();
            RootFunction()->ValidateOrUpdateOutputs(functionVisitCounts, recurrentNodeOutputModified, outputVarBuffer);
            numValidationPasses++;
        } while (recurrentNodeOutputModified && (numValidationPasses < maxNumValidationPassesAllowed));

        if (numValidationPasses >= maxNumValidationPassesAllowed)
            LogicError("Function '%S' ReplacePlaceholders: A recurrent node output shape change happened in max allowed (%d) successive validation passes "
                "indicating a potential infinite inference loop.", AsString().c_str(), (int)numValidationPasses);
    }
    void Function::ValidateOrUpdateOutputs(std::unordered_map<const Function*, size_t>& visitedFunctions, bool& recurrentNodeOutputModified, std::vector<Variable>& outputsUsingNewInputs)
    {
        assert(visitedFunctions.find(this) == visitedFunctions.end());
        visitedFunctions[this] = 1;

        // Validate each of the inputs first
        for (auto input : m_inputs)
        {
            if (input.IsOutput())
            {
                auto owner = input.Owner().get();
                if (visitedFunctions.find(owner) == visitedFunctions.end())
                {
                    outputsUsingNewInputs.clear();
                    owner->ValidateOrUpdateOutputs(visitedFunctions, recurrentNodeOutputModified, outputsUsingNewInputs);
                }
                else
                    visitedFunctions[owner]++;
            }
        }

        outputsUsingNewInputs.clear();
        this->InferOutputs(outputsUsingNewInputs);
        auto currentOutputs = RawOutputs();
        for (size_t i = 0; i < currentOutputs.size(); ++i)
        {
            auto newOutputVar = outputsUsingNewInputs[i];
            auto currentOutputVar = currentOutputs[i];

            bool isRecurrent = (visitedFunctions[this] > 1);
            bool outputUpdated = ValidateOrUpdateOutput(currentOutputVar, newOutputVar, !isRecurrent);
            recurrentNodeOutputModified = recurrentNodeOutputModified || (isRecurrent && outputUpdated);
        }
    }

    void Function::Evaluate(const std::unordered_map<Variable, ValuePtr>& arguments,
                            std::unordered_map<Variable, ValuePtr>& outputs,
                            const DeviceDescriptor& computeDevice /*= DeviceDescriptor::UseDefaultDevice()*/)
    {
        Forward(arguments, outputs, computeDevice, {});
    }

    void Function::SaveModel(const std::wstring& modelFilePath)
    {
        Dictionary model = Serialize();
        auto stream = GetFstream(modelFilePath, false);
        *stream << model;
        stream->flush();
    }

    /*static*/ FunctionPtr Function::LoadModel(const std::wstring& modelFile, const DeviceDescriptor& computeDevice)
    {
        auto stream = GetFstream(modelFile, true);
        if (!Internal::IsLegacyModel(*stream))
        {
            Dictionary model;
            *stream >> model;
            return Function::Deserialize(model, computeDevice);
        }
        else
        {
            return Internal::LoadLegacyModel(modelFile, computeDevice);
        }
    }

    /*static*/ FunctionPtr Function::LoadModel(char *modelBuffer, size_t modelBufferLength, const DeviceDescriptor& computeDevice)
    {
        // Considering that std::streambuf::setg() requires char *, and we want to avoid
        // data copy, modelbuffer is defined as "char *" , instead of "const char *".
        if ((modelBuffer == nullptr) || (modelBufferLength <= 0))
            InvalidArgument("The model buffer should not be null and its length should be greater than 0");

        struct modelStreamBuffer : std::streambuf
        {
            modelStreamBuffer(char* start, size_t size) {
                this->setg(start, start, start + size);
            }
        };

        if (Internal::IsLegacyModel(modelBuffer, modelBufferLength))
            InvalidArgument("Loading a legacy model from byte array is not supported.");
        else
        {
            modelStreamBuffer buf(modelBuffer, modelBufferLength);
            std::istream modelStream(&buf);

            return LoadModel(modelStream, computeDevice);
        }
    }

    /*static*/ FunctionPtr Function::LoadModel(std::istream& inputStream, const DeviceDescriptor& computeDevice)
    {
        Dictionary model;
        inputStream >> model;
        return Function::Deserialize(model, computeDevice);
    }

    void Function::RestoreModel(const std::wstring& modelFilePath)
    {
        auto stream = GetFstream(modelFilePath, true);
        if (!Internal::IsLegacyModel(*stream))
        {
            Dictionary model;
            *stream >> model;
            RestoreFromCheckpoint(model);
            return;
        }

        auto loadedModelFunction = Internal::LoadLegacyModel(modelFilePath, DeviceDescriptor::CPUDevice());
            // TODO: Make sure that the loaded model is the same as the trainer's model through UID matching in the V2 format
            // TODO: For V1 format models make sure that the loaded model is isomorphic to the trainer's model
        auto loadedModelLeafVariables = loadedModelFunction->Inputs();
            auto trainerModelLeafVariables = Inputs();
            if (trainerModelLeafVariables.size() != loadedModelLeafVariables.size())
                InvalidArgument("The loaded Function '%S' leaf variables do not match those of the Function '%S' being restored.",
                            loadedModelFunction->AsString().c_str(), this->AsString().c_str());

            std::map<std::wstring, Variable> loadedModelLeafVariablesMap;
            for (auto leafVar : loadedModelLeafVariables)
                loadedModelLeafVariablesMap[leafVar.Uid()] = leafVar;

            std::map<std::wstring, Variable> trainerModelLeafVariablesMap;
            for (auto leafVar : trainerModelLeafVariables)
                trainerModelLeafVariablesMap[leafVar.Uid()] = leafVar;

            // Remove the initial state inputs of PastValue and FutureValue functions from the maps if they are a scalar constant
            // since these are not part of the internal CNTK serialized computation graph
            std::function<void(const std::unordered_set<FunctionPtr>&, std::map<std::wstring, Variable>&)> RemovePastAndFutureValueInitialStateScalarConstants;
            RemovePastAndFutureValueInitialStateScalarConstants = [&RemovePastAndFutureValueInitialStateScalarConstants](const std::unordered_set<FunctionPtr>& allPrimitiveFunctions, std::map<std::wstring, Variable>& modelLeafVariableMap) {
                for (auto funcPtr : allPrimitiveFunctions)
                {
                    auto primitiveFunction = dynamic_cast<const PrimitiveFunction*>(funcPtr.get());
                    if ((primitiveFunction->OpType() == PrimitiveOpType::PastValue) || (primitiveFunction->OpType() == PrimitiveOpType::FutureValue))
                    {
                        auto initialStateInput = primitiveFunction->Inputs()[1];
                        if (initialStateInput.IsConstant() && (initialStateInput.Shape().TotalSize() == 1))
                            modelLeafVariableMap.erase(initialStateInput.Uid());
                    }
                    else if (primitiveFunction->OpType() == PrimitiveOpType::Block)
                    {
                        auto blockFunction = dynamic_cast<const BlockFunction*>(primitiveFunction);
                        auto blockComposite = dynamic_cast<const CompositeFunction*>(blockFunction->Composite().get());
                        RemovePastAndFutureValueInitialStateScalarConstants(blockComposite->m_allPrimitiveFunctions, modelLeafVariableMap);
                    }
                }
            };

        auto loadedModelCompositeFunction = dynamic_cast<const CompositeFunction*>(loadedModelFunction.get());
            RemovePastAndFutureValueInitialStateScalarConstants(loadedModelCompositeFunction->m_allPrimitiveFunctions, loadedModelLeafVariablesMap);

            auto trainerModelCompositeFunction = dynamic_cast<CompositeFunction*>(this);
            RemovePastAndFutureValueInitialStateScalarConstants(trainerModelCompositeFunction->m_allPrimitiveFunctions, trainerModelLeafVariablesMap);

            // Now update the trainer's model parameters and constants with those from the loaded model
            for (auto nameVarPair : trainerModelLeafVariablesMap)
            {
                auto trainerModelLeafVar = nameVarPair.second;

                auto areVariablesEquivalent = [](const Variable& left, const Variable& right) {
                    return Internal::AreEquivalent(left, right) && (left.Uid() == right.Uid());
                };

                auto correspondingLoadedModelVar = loadedModelLeafVariablesMap.at(trainerModelLeafVar.Uid());

                if (!areVariablesEquivalent(correspondingLoadedModelVar, trainerModelLeafVar))
                    InvalidArgument("The loaded Function '%S' leaf variables do not match those of the Function '%S' being restored.",
                                loadedModelFunction->AsString().c_str(), this->AsString().c_str());

                if ((trainerModelLeafVar.IsConstant() && !Constant(trainerModelLeafVar).Value()->IsReadOnly()) || trainerModelLeafVar.IsParameter())
                {
                    auto trainerModelVarValue = trainerModelLeafVar.IsConstant() ? Constant(trainerModelLeafVar).Value() : Parameter(trainerModelLeafVar).Value();
                    auto loadedModelVarValue = correspondingLoadedModelVar.IsConstant() ? Constant(correspondingLoadedModelVar).Value() : Parameter(correspondingLoadedModelVar).Value();
                    trainerModelVarValue->CopyFrom(*loadedModelVarValue);
                }
            }

            trainerModelCompositeFunction->CopyState(*loadedModelCompositeFunction);
        }

    Variable GetCorrespondingOutputVariableFromClone(const Variable& cloneeOutput, const FunctionPtr& cloneeFunction, const FunctionPtr& clonedFunction)
    {
        size_t outputVarIndex = 0;
        for (auto output : cloneeFunction->RawOutputs())
        {
            if (output == cloneeOutput)
                break;

            outputVarIndex++;
        }

        return clonedFunction->RawOutputs()[outputVarIndex];
    }

    FunctionPtr Function::ReplacePlaceholder(const Variable& placeholderReplacement)
    {
        auto placeholders = Placeholders();
        if (placeholders.size() != 1)
            InvalidArgument("ReplacePlaceholder called with a single replacement Variable '%S' but this Function '%S' has %d placeholders '%S'",
                            placeholderReplacement.AsString().c_str(),
                            this->AsString().c_str(),                            
                            (int)placeholders.size(),
                            NamedListString(placeholders).c_str());

        return ReplacePlaceholders({ { *(placeholders.begin()), placeholderReplacement } });
    }

    FunctionPtr Function::ReplacePlaceholders(const std::unordered_map<Variable, Variable>& placeholderReplacements)
    {
        std::unordered_set<const Function*> visitedFunctions;
        std::unordered_set<Variable> replacedPlaceholders;
        ReplacePlaceholdersInPlace(placeholderReplacements, visitedFunctions, replacedPlaceholders);

        // Validate/update the output shapes, data types etc. to reflect any changes in inputs due to placeholder replacements
        RootFunction()->ValidateOrUpdateOutputs();

        for (auto replacementPair : placeholderReplacements)
        {
            if (replacedPlaceholders.find(replacementPair.first) == replacedPlaceholders.end())
                InvalidArgument("Placeholder '%S' specified for replacement not found in the Function '%S'.",
                                replacementPair.first.AsString().c_str(), this->AsString().c_str());
        }

        return this->shared_from_this();
    }

    FunctionPtr Function::Clone(const FunctionPtr& clonee,
                                ParameterCloningMethod parameterCloneMethod,
                                const std::unordered_map<Variable, Variable>& replacements,
                                std::unordered_map<const Function*, FunctionPtr>& cloneMap,
                                std::unordered_map<Variable, Variable>& leafVariablesCloneMap,
                                std::unordered_map<Variable, Variable>& placeholderReplacements)
    {
        if (cloneMap.find(clonee.get()) != cloneMap.end())
            LogicError("Function::Clone: Cloning an already visited Function '%S'.", clonee->AsString().c_str());

        cloneMap[clonee.get()] = nullptr;

        std::unordered_map<Variable, Variable> cloneeToClonedInputMap;
        std::vector<Variable> inputs;
        auto cloneeInputs = clonee->Inputs();
        for (auto cloneeInput : cloneeInputs)
        {
            Variable clonedInput;
            if (replacements.find(cloneeInput) != replacements.end())
            {
                clonedInput = PlaceholderLike(cloneeInput);
                placeholderReplacements[clonedInput] = replacements.at(cloneeInput);
            }
            else
            {
                // This is not a replacement. Lets create a fresh clone

                // Is it a leaf
                if (cloneeInput.IsInput() || cloneeInput.IsConstant() || cloneeInput.IsPlaceholder() || cloneeInput.IsParameter())
                {
                    if (leafVariablesCloneMap.find(cloneeInput) != leafVariablesCloneMap.end())
                        clonedInput = leafVariablesCloneMap.at(cloneeInput);
                    else
                    {
                        if (cloneeInput.IsParameter() || cloneeInput.IsConstant())
                        {
                            switch (parameterCloneMethod)
                            {
                            case ParameterCloningMethod::Clone:
                                clonedInput = cloneeInput.Clone();
                                leafVariablesCloneMap[cloneeInput] = clonedInput;
                                break;
                            case ParameterCloningMethod::Share:
                                clonedInput = cloneeInput;
                                break;
                            case ParameterCloningMethod::Freeze:
                                if (cloneeInput.IsParameter())
                                    clonedInput = Constant(Parameter(cloneeInput).Value(), cloneeInput.Name());
                                else
                                    clonedInput = Constant(Constant(cloneeInput).Value(), cloneeInput.Name());

                                leafVariablesCloneMap[cloneeInput] = clonedInput;
                                break;
                            default:
                                LogicError("Function::Clone: Unknown ParameterCloningMethod.");
                            }
                        }
                        else
                        {
                            clonedInput = cloneeInput.Clone();
                            leafVariablesCloneMap[cloneeInput] = clonedInput;
                        }
                    }
                }
                else
                {
                    assert(cloneeInput.IsOutput());

                    // If this is an already visited Function's output then we use a placeholder
                    if (cloneMap.find(cloneeInput.Owner().get()) != cloneMap.end())
                    {
                        if (cloneMap.at(cloneeInput.Owner().get()) == nullptr)
                        {
                            // See if we already created a placeholder for this already visited Function's output
                            auto existingPlaceholderReplacement = std::find_if(placeholderReplacements.begin(), placeholderReplacements.end(), [cloneeInput](const std::pair<Variable, Variable>& placeholderReplacement) {
                                return (placeholderReplacement.second == cloneeInput);
                            });

                            if (existingPlaceholderReplacement == placeholderReplacements.end())
                            {
                                clonedInput = PlaceholderLike(cloneeInput);
                                placeholderReplacements[clonedInput] = cloneeInput;
                            }
                            else
                                clonedInput = existingPlaceholderReplacement->first;
                        }
                        else
                            clonedInput = GetCorrespondingOutputVariableFromClone(cloneeInput, cloneeInput.Owner(), cloneMap.at(cloneeInput.Owner().get()));
                    }
                    else
                    {
                        auto clonedFunction = Clone(cloneeInput.Owner(), parameterCloneMethod, replacements, cloneMap, leafVariablesCloneMap, placeholderReplacements);
                        clonedInput = GetCorrespondingOutputVariableFromClone(cloneeInput, cloneeInput.Owner(), clonedFunction);
                    }
                }
            }

            inputs.push_back(clonedInput);
            cloneeToClonedInputMap.insert({cloneeInput, clonedInput});
        }

        FunctionPtr clonedFunction;
        const BlockFunction* blockFunction = dynamic_cast<const BlockFunction*>(clonee.get());
        if (blockFunction)
        {
            auto cloneeComposite = blockFunction->Composite();
            auto cloneeCompositeInputs = cloneeComposite->Inputs();
            std::unordered_map<Variable, Variable> cloneeCompositeReplacements;
            std::vector<std::pair<Variable, Variable>> clonedBlockCompositeArgumentsMap;

            // When cloning the block, we need to replace any Parameter/Constants inside the block with
            // the correspondind replacements if any
            for (size_t i = 0; i < inputs.size(); ++i)
            {
                auto cloneeInput = cloneeInputs[i];
                auto clonedInput = inputs[i];
                if ((cloneeInput != clonedInput) && (cloneeInput.IsParameter() || cloneeInput.IsConstant()))
                {
                    auto iter = std::find(cloneeCompositeInputs.begin(), cloneeCompositeInputs.end(), cloneeInput);
                    if (iter != cloneeCompositeInputs.end())
                    {
                        auto cloneeCompositeInput = *iter;
                        Variable replacement = clonedInput;
                        if (IsArgument(replacement))
                        {
                            replacement = PlaceholderLike(cloneeCompositeInput);
                            clonedBlockCompositeArgumentsMap.push_back({ replacement, inputs[i] });
                        }

                        cloneeCompositeReplacements.insert({ cloneeCompositeInput, replacement });
                    }
                }
            }

            // We will not have the block's internal composite create new clones of Parameters/Constants since
            // in the case we want to really clone, they have been cloned as part of cloning the inputs of the 
            // block and will be handled through the replacements
            auto clonedComposite = cloneeComposite->Clone(ParameterCloningMethod::Share, cloneeCompositeReplacements);

            auto clonedCompositeInputs = clonedComposite->Inputs();
            std::unordered_map<Variable, Variable> cloneeToClonedBlockCompositeArgumentsMap;
            for (size_t i = 0; i < cloneeCompositeInputs.size(); ++i)
            {
                if (IsArgument(cloneeCompositeInputs[i]))
                    cloneeToClonedBlockCompositeArgumentsMap.insert({ cloneeCompositeInputs[i], clonedCompositeInputs[i] });
            }

            auto cloneeBlockCompositeArgumentsMap = blockFunction->BlockArgumentsMapping();
            for (auto cloneeArgumentMapping : cloneeBlockCompositeArgumentsMap)
                clonedBlockCompositeArgumentsMap.push_back({ cloneeToClonedBlockCompositeArgumentsMap.at(cloneeArgumentMapping.first), cloneeToClonedInputMap.at(cloneeArgumentMapping.second) });

            clonedFunction = MakeSharedObject<BlockFunction>(std::move(clonedComposite), clonedBlockCompositeArgumentsMap, blockFunction->OpName(), Dictionary(blockFunction->Attributes()), blockFunction->Name());
            auto clonedFunctionInputs = clonedFunction->Inputs();
            if (clonedFunctionInputs != inputs)
                LogicError("Block Function '%S': Inputs '%S' of the new clone do not match the cloned inputs '%S' of the clonee Block Function.",
                            clonedFunction->AsString().c_str(), 
                            NamedListString(clonedFunctionInputs).c_str(),
                            NamedListString(inputs).c_str());
        }
        else
            clonedFunction = clonee->Clone(inputs);

        cloneMap[clonee.get()] = clonedFunction;
        return clonedFunction;
    }

    FunctionPtr Function::Clone(ParameterCloningMethod parameterCloneMethod, const std::unordered_map<Variable, Variable>& replacements) const
    {
        const CompositeFunction* compositeFunction = dynamic_cast<const CompositeFunction*>(this);
        if (compositeFunction == nullptr)
            LogicError("Function '%S': Currently only cloning of composite functions is supported.", AsString().c_str());

        auto compositeRootFunction = compositeFunction->RootFunction();

        // Handle the scenario when the root Function outputs themselves are specified to be replaced. 
        auto compositeRootFunctionOutputs = compositeRootFunction->RawOutputs();
        std::vector<Variable> rootFunctionOutputReplacements;
        for (auto output : compositeRootFunctionOutputs)
        {
            if (replacements.find(output) != replacements.end())
                rootFunctionOutputReplacements.push_back(replacements.at(output));
        }

        if (!rootFunctionOutputReplacements.empty())
        {
            if (rootFunctionOutputReplacements.size() != compositeRootFunctionOutputs.size())
                InvalidArgument("Function '%S': Clone replacements contain some of the root Function's outputs but not all.", AsString().c_str());

            if (rootFunctionOutputReplacements.size() == 1)
                return rootFunctionOutputReplacements[0];
            else
            {
                std::unordered_set<FunctionPtr> owners;
                for (auto replacementOutput : rootFunctionOutputReplacements)
                    owners.insert(replacementOutput.Owner());

                if ((owners.size() == 1) && *owners.begin())
                    return AsComposite(*owners.begin());
                else
                    return Combine(rootFunctionOutputReplacements);
            }
        }

        std::unordered_map<const Function*, FunctionPtr> cloneMap;
        std::unordered_map<Variable, Variable> leafVariablesCloneMap;
        std::unordered_map<Variable, Variable> placeholderReplacements;
        auto clonedRootFunction = Function::Clone(compositeRootFunction, parameterCloneMethod, replacements, cloneMap, leafVariablesCloneMap, placeholderReplacements);

        // Patch the values in the placeholderReplacements map with newly cloned Variables where applicable
        std::unordered_set<FunctionPtr> replacementClones;
        for (auto& varPair : placeholderReplacements)
        {
            if (varPair.second.IsOutput())
            {
                if (cloneMap.find(varPair.second.Owner().get()) != cloneMap.end())
                    placeholderReplacements[varPair.first] = GetCorrespondingOutputVariableFromClone(varPair.second, varPair.second.Owner(), cloneMap.at(varPair.second.Owner().get()));
                else
                {
                    // Check if any of the inputs or intermediate functions in the graph underneath the replacement
                    // are one of the cloned Functions or inputs; if so then we should clone the graph underneath
                    // this replacement too
                    std::unordered_set<FunctionPtr> visitedFunctions;
                    auto visitedLeaves = CompositeFunction::DetermineInputs(varPair.second.Owner(), visitedFunctions);
                    std::unordered_map<Variable, Variable> cloningReplacementsForPlaceholderReplacement;
                    for (auto visitedLeaf : visitedLeaves)
                    {
                        if (leafVariablesCloneMap.find(visitedLeaf) != leafVariablesCloneMap.end())
                            cloningReplacementsForPlaceholderReplacement[visitedLeaf] = leafVariablesCloneMap[visitedLeaf];
                    }

                    for (auto visitedFunction : visitedFunctions)
                    {
                        if (cloneMap.find(visitedFunction.get()) != cloneMap.end())
                        {
                            auto visitedFunctionOutputs = visitedFunction->RawOutputs();
                            for (auto visitedFunctionOutput : visitedFunctionOutputs)
                                cloningReplacementsForPlaceholderReplacement[visitedFunctionOutput] = GetCorrespondingOutputVariableFromClone(visitedFunctionOutput, visitedFunction, cloneMap.at(visitedFunction.get()));
                        }
                    }

                    if (!cloningReplacementsForPlaceholderReplacement.empty())
                    {
                        auto replacementToClone = AsComposite(varPair.second.Owner());
                        auto replacementClone = replacementToClone->Clone(parameterCloneMethod, cloningReplacementsForPlaceholderReplacement);
                        replacementClones.insert(replacementClone);
                        placeholderReplacements[varPair.first] = GetCorrespondingOutputVariableFromClone(varPair.second, varPair.second.Owner(), replacementClone->RootFunction());
                    }
                }
            }
            else
            {
                if (leafVariablesCloneMap.find(varPair.second) != leafVariablesCloneMap.end())
                    placeholderReplacements[varPair.first] = leafVariablesCloneMap.at(varPair.second);
            }
        }

        auto clonedComposite = AsComposite(clonedRootFunction, compositeFunction->Name());
        clonedComposite->ReplacePlaceholders(placeholderReplacements);
        return clonedComposite;
    }


    /*virtual*/ void Function::RestoreFromCheckpoint(const Dictionary& modelDictionary)
    {
        CompositeFunction* compositeFunction = dynamic_cast<CompositeFunction*>(this);
        if (compositeFunction == nullptr)
            InvalidArgument("Primitive Function '%S' instance cannot be restored from a checkpoint.", this->AsString().c_str());

        auto restoredFunction = Function::Deserialize(modelDictionary, DeviceDescriptor::CPUDevice());
        //TODO (backcompat): when loading a stale model we can still pass this test
        // by patching up restored functions on the fly during deserialization (e.g., by 
        // inserting an extra input for the sample count in case of BatchNorm).
        if (!Internal::AreEquivalent(shared_from_this(), restoredFunction))
            InvalidArgument("Function '%S' being restored is not equivalent (isomorphic) to the Function '%S' loaded from checkpoint.",
                            this->AsString().c_str(), restoredFunction->AsString().c_str());

        auto parameters = Parameters();
        auto restoredParameters = restoredFunction->Parameters();

        assert(parameters.size() == restoredParameters.size());

        for (int i = 0; i < parameters.size(); i++)
        {
            assert(Internal::AreEquivalent(parameters[i], restoredParameters[i]));
            parameters[i].Value()->CopyFrom(*(restoredParameters[i].Value().get()));
        }

        auto restoredCompositeFunction = dynamic_cast<const CompositeFunction*>(restoredFunction.get());
        compositeFunction->CopyState(*restoredCompositeFunction);
    }

    /*static*/ FunctionPtr Function::Deserialize(const Dictionary& modelDictionary, const CNTK::DeviceDescriptor& device)
    {
        return CompositeFunction::Deserialize(modelDictionary, device);
    }

    void Function::PrintGraph() const
    {
        CompositeFunction::PreorderTraverseFunctions(RootFunction(), [](const FunctionPtr& function) {
        });
    }

    std::wstring Function::AsString(bool doNotInferOutputs) const
    {
        wstringstream wss;
        bool first = true;
        if (IsComposite())
            wss << "Composite(" << RootFunction()->OpName() << "): ";
        else
            wss << OpName() <<": ";
        bool reverse = Internal::IsReversingTensorShapesInErrorMessagesEnabled();
        for (auto arg : Arguments(reverse))
            wss << (first ? (first = false, "") : ", ") << arg.AsString();

        wss << " -> ";
        if (doNotInferOutputs && m_outputs.empty())
            wss << "Unknown";
        else
        {
            first = true;
            for (auto out : Outputs())
                wss << (first ? (first = false, "") : ", ") << out.AsString();
        }
        return wss.str();
    }

    FunctionPtr UnaryOp(PrimitiveOpType op, const Variable& operand, Dictionary&& opConfig, const std::wstring& name)
    {
        std::vector<Variable> operands = { operand };
        return AsComposite(MakeSharedObject<PrimitiveFunction>(op, operands, std::move(opConfig), name), name);
    }

    FunctionPtr Negate(const Variable& operand, const std::wstring& name)
    {
        return UnaryOp(PrimitiveOpType::Negate, operand, Dictionary(), name);
    }

    FunctionPtr Sigmoid(const Variable& operand, const std::wstring& name)
    {
        return UnaryOp(PrimitiveOpType::Sigmoid, operand, Dictionary(), name);
    }

    FunctionPtr Tanh(const Variable& operand, const std::wstring& name)
    {
        return UnaryOp(PrimitiveOpType::Tanh, operand, Dictionary(), name);
    }

    FunctionPtr Sin(const Variable& operand, const std::wstring& name)
    {
        return UnaryOp(PrimitiveOpType::Sin, operand, Dictionary(), name);
    }

    FunctionPtr Cos(const Variable& operand, const std::wstring& name)
    {
        return UnaryOp(PrimitiveOpType::Cos, operand, Dictionary(), name);
    }

    FunctionPtr ReLU(const Variable& operand, const std::wstring& name)
    {
        return UnaryOp(PrimitiveOpType::ReLU, operand, Dictionary(), name);
    }

    FunctionPtr Exp(const Variable& operand, const std::wstring& name)
    {
        return UnaryOp(PrimitiveOpType::Exp, operand, Dictionary(), name);
    }

    FunctionPtr Log(const Variable& operand, const std::wstring& name)
    {
        return UnaryOp(PrimitiveOpType::Log, operand, Dictionary(), name);
    }

    FunctionPtr Square(const Variable& operand, const std::wstring& name)
    {
        return ElementTimes(operand, operand, name);
    }

    FunctionPtr Sqrt(const Variable& operand, const std::wstring& name)
    {
        return UnaryOp(PrimitiveOpType::Sqrt, operand, Dictionary(), name);
    }

    FunctionPtr Round(const Variable& operand, const std::wstring& name)
    {
        return Floor(Plus(operand, Constant::Scalar(0.5f)), name);
    }

    FunctionPtr Floor(const Variable& operand, const std::wstring& name)
    {
        return UnaryOp(PrimitiveOpType::Floor, operand, Dictionary(), name);
    }

    FunctionPtr Ceil(const Variable& operand, const std::wstring& name)
    {
        return Negate(Floor(Negate(operand)), name);
    }

    FunctionPtr Abs(const Variable& operand, const std::wstring& name)
    {
        return UnaryOp(PrimitiveOpType::Abs, operand, Dictionary(), name);
    }

    FunctionPtr Reciprocal(const Variable& operand, const std::wstring& name)
    {
        return UnaryOp(PrimitiveOpType::Reciprocal, operand, Dictionary(), name);
    }

    FunctionPtr Softmax(const Variable& operand, const std::wstring& name)
    {
        return UnaryOp(PrimitiveOpType::Softmax, operand, Dictionary(), name);
    }

    FunctionPtr Hardmax(const Variable& operand, const std::wstring& name)
    {
        return UnaryOp(PrimitiveOpType::Hardmax, operand, Dictionary(), name);
    }

    FunctionPtr TransposeAxes(const Variable& operand, const Axis& axis1, const Axis& axis2, const std::wstring& name)
    {
        auto additionalProperties = Dictionary();
        additionalProperties[PrimitiveFunction::AttributeNameAxis1] = axis1;
        additionalProperties[PrimitiveFunction::AttributeNameAxis2] = axis2;
        return UnaryOp(PrimitiveOpType::TransposeAxes, operand, std::move(additionalProperties), name);
    }

    FunctionPtr Transpose(const Variable& operand, const std::wstring& name)
    {
        if (operand.Shape().Rank() <= 2)
            InvalidArgument("Transpose called with operand '%S'; only 1D or 2D operands are supported", operand.AsString().c_str());

        return TransposeAxes(operand, Axis(0), Axis(1), name);
    }

    FunctionPtr Slice(const Variable& operand, const std::vector<Axis>& axis, const std::vector<int>& beginIndex, const std::vector<int>& endIndex, const std::wstring& name)
    {
        bool bAllStaticAxis = true; 
        for (auto& a : axis)
        {
            if (!a.IsStaticAxis())
            {
                bAllStaticAxis = false;
                break; 
            }
        }
        if (bAllStaticAxis)
            return Internal::Slice(operand, axis, beginIndex, endIndex, name);

        LogicError("Slice: Invalid axis argument provided. Slice along the dynamic batch axis is currently unsupported. To slice a sequence along its ordered dynamic axis use Sequence::Slice.");
    }

    FunctionPtr RandomSample(const Variable& operand, size_t numSamples, bool allowDuplicates, unsigned long seed, const std::wstring& name)
    {
        auto additionalProperties = Dictionary();
        additionalProperties[PrimitiveFunction::AttributeNameNumSamples] = numSamples;
        additionalProperties[PrimitiveFunction::AttributeNameAllowDuplicates] = allowDuplicates;

        if (seed == SentinelValueForAutoSelectRandomSeed)
            seed = Internal::GenerateRandomSeed();
        
        additionalProperties[PrimitiveFunction::AttributeNameRngSeed] = size_t(seed);
        additionalProperties[PrimitiveFunction::AttributeNameRngOffset] = size_t(0);

        return UnaryOp(PrimitiveOpType::RandomSample, operand, std::move(additionalProperties), name);
    }

    FunctionPtr RandomSampleInclusionFrequency(const Variable& operand, size_t numSamples, bool allowDuplicates, unsigned long seed, const std::wstring& name)
    {
        auto additionalProperties = Dictionary();
        additionalProperties[PrimitiveFunction::AttributeNameNumSamples] = numSamples;
        additionalProperties[PrimitiveFunction::AttributeNameAllowDuplicates] = allowDuplicates;

        if (seed == SentinelValueForAutoSelectRandomSeed)
            seed = Internal::GenerateRandomSeed();

        additionalProperties[PrimitiveFunction::AttributeNameRngSeed] = size_t(seed);
        additionalProperties[PrimitiveFunction::AttributeNameRngOffset] = size_t(0);

        return UnaryOp(PrimitiveOpType::RandomSampleInclusionFrequency, operand, std::move(additionalProperties), name);
    }

    FunctionPtr Dropout(const Variable& operand, double dropoutRate, unsigned long seed, const std::wstring& name)
    {
        auto additionalProperties = Dictionary();
        additionalProperties[PrimitiveFunction::AttributeNameDropoutRate] = dropoutRate;

        if (seed == SentinelValueForAutoSelectRandomSeed)
            seed = Internal::GenerateRandomSeed();
        
        additionalProperties[PrimitiveFunction::AttributeNameRngSeed] = size_t(seed);
        additionalProperties[PrimitiveFunction::AttributeNameRngOffset] = size_t(0);

        return UnaryOp(PrimitiveOpType::Dropout, operand, std::move(additionalProperties), name);
    }

    FunctionPtr Reshape(const Variable& operand, const NDShape& replacementShape, const Axis& beginAxis, const Axis& endAxis, const std::wstring& name)
    {
        if (!beginAxis.IsStaticAxis() || !endAxis.IsStaticAxis())
            LogicError("Reshape: operation does not support reshaping dynamic axis");

        auto additionalProperties = Dictionary();
        additionalProperties[PrimitiveFunction::AttributeNameNewShape] = replacementShape;
        additionalProperties[PrimitiveFunction::AttributeNameBeginAxis] = beginAxis;
        additionalProperties[PrimitiveFunction::AttributeNameEndAxis] = endAxis;

        return UnaryOp(PrimitiveOpType::Reshape, operand, std::move(additionalProperties), name);
    }

    FunctionPtr BinaryOp(PrimitiveOpType op, const Variable& leftOperand, const Variable& rightOperand, Dictionary&& opConfig, const std::wstring& name)
    {
        std::vector<Variable> operands = { leftOperand, rightOperand };
        return AsComposite(MakeSharedObject<PrimitiveFunction>(op, operands, std::move(opConfig), name), name);
    }

    FunctionPtr Plus(const Variable& leftOperand, const Variable& rightOperand, const std::wstring& name)
    {
        return BinaryOp(PrimitiveOpType::Plus, leftOperand, rightOperand, Dictionary(), name);
    }

    FunctionPtr LogAddExp(const Variable& leftOperand, const Variable& rightOperand, const std::wstring& name)
    {
        return BinaryOp(PrimitiveOpType::LogPlus, leftOperand, rightOperand, Dictionary(), name);
    }

    FunctionPtr Pow(const Variable& leftOperand, const Variable& rightOperand, const std::wstring& name)
    {
        return BinaryOp(PrimitiveOpType::Pow, leftOperand, rightOperand, Dictionary(), name);
    }

    FunctionPtr Minus(const Variable& leftOperand, const Variable& rightOperand, const std::wstring& name)
    {
        return BinaryOp(PrimitiveOpType::Minus, leftOperand, rightOperand, Dictionary(), name);
    }

    FunctionPtr ElementTimes(const Variable& leftOperand, const Variable& rightOperand, const std::wstring& name)
    {
        return BinaryOp(PrimitiveOpType::ElementTimes, leftOperand, rightOperand, Dictionary(), name);
    }

    FunctionPtr ElementDivide(const Variable& leftOperand, const Variable& rightOperand, const std::wstring& name)
    {
        return ElementTimes(leftOperand, Reciprocal(rightOperand), name);
    }

    FunctionPtr Equal(const Variable& leftOperand, const Variable& rightOperand, const std::wstring& name)
    {
        return BinaryOp(PrimitiveOpType::Equal, leftOperand, rightOperand, Dictionary(), name);
    }

    FunctionPtr NotEqual(const Variable& leftOperand, const Variable& rightOperand, const std::wstring& name)
    {
        return BinaryOp(PrimitiveOpType::NotEqual, leftOperand, rightOperand, Dictionary(), name);
    }

    FunctionPtr Less(const Variable& leftOperand, const Variable& rightOperand, const std::wstring& name)
    {
        return BinaryOp(PrimitiveOpType::Less, leftOperand, rightOperand, Dictionary(), name);
    }

    FunctionPtr LessEqual(const Variable& leftOperand, const Variable& rightOperand, const std::wstring& name)
    {
        return BinaryOp(PrimitiveOpType::LessEqual, leftOperand, rightOperand, Dictionary(), name);
    }

    FunctionPtr Greater(const Variable& leftOperand, const Variable& rightOperand, const std::wstring& name)
    {
        return BinaryOp(PrimitiveOpType::Greater, leftOperand, rightOperand, Dictionary(), name);
    }

    FunctionPtr GreaterEqual(const Variable& leftOperand, const Variable& rightOperand, const std::wstring& name)
    {
        return BinaryOp(PrimitiveOpType::GreaterEqual, leftOperand, rightOperand, Dictionary(), name);
    }

    FunctionPtr Times(const Variable& leftOperand, const Variable& rightOperand, size_t outputRank, int inferInputRankToMap, const std::wstring& name)
    {
        auto additionalProperties = Dictionary();
        additionalProperties[PrimitiveFunction::AttributeNameOutputRank] = outputRank;
        additionalProperties[PrimitiveFunction::AttributeNameInferInputRankToMap] = inferInputRankToMap;
        return BinaryOp(PrimitiveOpType::Times, leftOperand, rightOperand, std::move(additionalProperties), name);
    }

    FunctionPtr TransposeTimes(const Variable& leftOperand, const Variable& rightOperand, size_t outputRank /*= 1*/, const std::wstring& name)
    {
        auto additionalProperties = Dictionary();
        additionalProperties[PrimitiveFunction::AttributeNameOutputRank] = outputRank;
        return BinaryOp(PrimitiveOpType::TransposeTimes, leftOperand, rightOperand, std::move(additionalProperties), name);
    }

    FunctionPtr CosineDistance(const Variable& leftOperand, const Variable& rightOperand, const std::wstring& name)
    {
        return BinaryOp(PrimitiveOpType::CosDistance, leftOperand, rightOperand, Dictionary(), name);
    }

    FunctionPtr CosineDistanceWithNegativeSamples(const Variable& leftOperand, const Variable& rightOperand, size_t shiftWindow, size_t numberOfNegativeSamples, const std::wstring& name)
    {
        std::vector<Variable> operands = {leftOperand, rightOperand, Constant::Scalar((float) shiftWindow),  Constant::Scalar((float) numberOfNegativeSamples) };
        return AsComposite(MakeSharedObject<PrimitiveFunction>(PrimitiveOpType::CosDistanceWithNegativeSamples, operands, Dictionary(), name), name);
    }

    FunctionPtr BinaryCrossEntropy(const Variable& prediction, const Variable& targets, const std::wstring& name)
    {
        std::vector<Variable> operands = { prediction, targets };
        return AsComposite(MakeSharedObject<PrimitiveFunction>(PrimitiveOpType::Logistic, operands, Dictionary(), name), name);
    }

    FunctionPtr WeightedBinaryCrossEntropy(const Variable& prediction, const Variable& targets, const Variable& weights, const std::wstring& name)
    {
        std::vector<Variable> operands = { prediction, targets, weights };
        return AsComposite(MakeSharedObject<PrimitiveFunction>(PrimitiveOpType::Logistic, operands, Dictionary(), name), name);
    }

    FunctionPtr LambdaRank(const Variable& prediction, const Variable& gains, const Variable& groupId, const std::wstring& name)
    {
        std::vector<Variable> operands = { prediction, gains, groupId };
        return AsComposite(MakeSharedObject<PrimitiveFunction>(PrimitiveOpType::LambdaRank, operands, Dictionary(), name), name);
    }

    FunctionPtr NDCGAt1(const Variable& prediction, const Variable& gains, const Variable& groupId, const std::wstring& name)
    {
        std::vector<Variable> operands = { prediction, gains, groupId };
        return AsComposite(MakeSharedObject<PrimitiveFunction>(PrimitiveOpType::NDCG, operands, Dictionary(), name), name);
    }

    FunctionPtr SquaredError(const Variable& prediction, const Variable& targets, const std::wstring& name)
    {
        auto predictionPlaceholder = PlaceholderVariable(L"prediction");
        auto targetPlaceholder = PlaceholderVariable(L"target");

        auto difference = Minus(predictionPlaceholder, targetPlaceholder);
        auto squaredDifference = ElementTimes(difference, difference);
        auto squaredErrorComposite = Internal::ReduceElements(squaredDifference, PrimitiveFunction::InternalSumReductionOpName, Axis::AllStaticAxes());

        return AsBlock(std::move(squaredErrorComposite), { { predictionPlaceholder, prediction }, { targetPlaceholder, targets } }, L"SquaredError", name);
    }

    FunctionPtr CrossEntropyWithSoftmax(const Variable& prediction, const Variable& labels, const Axis& axis, const std::wstring& name)
    {
        auto predictionPlaceholder = PlaceholderVariable(L"prediction");
        auto labelPlaceholder = PlaceholderVariable(L"label");
        FunctionPtr compositeCEWithSoftmax;
        if (axis == Axis(0))
            compositeCEWithSoftmax = Minus(ReduceLogSum(predictionPlaceholder, axis), TransposeTimes(labelPlaceholder, predictionPlaceholder));
        else
            compositeCEWithSoftmax = Minus(ReduceLogSum(predictionPlaceholder, axis), ReduceSum(ElementTimes(labelPlaceholder, predictionPlaceholder), axis));

        return AsBlock(std::move(compositeCEWithSoftmax), { { predictionPlaceholder, prediction }, { labelPlaceholder, labels } }, L"CrossEntropyWithSoftmax", name);
    }

    FunctionPtr ClassificationError(const Variable& prediction, const Variable& labels, size_t topN, const Axis& axis, const std::wstring& name)
    {
        if (topN == 0)
            InvalidArgument("ClassificationError: The topN argument must be > 0.");

        if (topN == 1)
        {
            auto predictionPlaceholder = PlaceholderVariable(L"prediction");
            auto labelPlaceholder = PlaceholderVariable(L"label");

            FunctionPtr classificationErrorComposite;
            if (axis == Axis(0))
                classificationErrorComposite = Minus(Constant::Scalar(1.0f), TransposeTimes(labelPlaceholder, Hardmax(predictionPlaceholder)));
            else
            {
                auto axMax = ReduceMax(predictionPlaceholder, axis);
                auto pred = Equal(predictionPlaceholder, axMax);
                auto wrongPred = NotEqual(labelPlaceholder, pred);
                auto axErr = ReduceSum(wrongPred, axis);
                auto capErr = GreaterEqual(axErr, Constant::Scalar(1.0f));
                classificationErrorComposite = ReduceMean(capErr, Axis::AllStaticAxes());
            }

            return AsBlock(std::move(classificationErrorComposite), { { predictionPlaceholder, prediction }, { labelPlaceholder, labels } }, L"ClassificationError", name);
        }
        else
        {
            if (axis != Axis(0))
                LogicError("ClassificationError: The topN feature is not supported along a specific axis.");

            std::vector<Variable> operands = { prediction, labels, Constant::Scalar((float)topN) };
            return AsComposite(MakeSharedObject<PrimitiveFunction>(PrimitiveOpType::ClassificationError, operands, Dictionary(), name), name);
        }
    }

    FunctionPtr EditDistanceError(const Variable& prediction, const Variable& labels, float subPen, float delPen, float insPen, bool squashInputs, const vector<size_t>& tokensToIgnore, const std::wstring& name)
    {
        auto additionalProperties = Dictionary();
        additionalProperties[PrimitiveFunction::AttributeNameSubstitutionPenalty] = subPen;
        additionalProperties[PrimitiveFunction::AttributeNameDeletionPenalty] = delPen;
        additionalProperties[PrimitiveFunction::AttributeNameInsertionPenalty] = insPen;
        additionalProperties[PrimitiveFunction::AttributeNameSquashInputs] = squashInputs;
        additionalProperties[PrimitiveFunction::AttributeNameTokensToIgnore] = AsDictionaryValueVector(tokensToIgnore);

        return BinaryOp(PrimitiveOpType::EditDistanceError, prediction, labels, std::move(additionalProperties), name);
    }

    FunctionPtr ForwardBackward(const Variable& graph, const Variable& features, size_t blankTokenId, int delayConstraint, const std::wstring& name)
    {
        auto additionalProperties = Dictionary();
        additionalProperties[PrimitiveFunction::AttributeNameBlankTokenId] = blankTokenId;
        additionalProperties[PrimitiveFunction::AttributeNameDelayConstraint] = delayConstraint;

        return BinaryOp(PrimitiveOpType::ForwardBackward, graph, features, std::move(additionalProperties), name);
    }

    FunctionPtr LabelsToGraph(const Variable& labels, const std::wstring& name)
    {
        return UnaryOp(PrimitiveOpType::LabelsToGraph, labels, Dictionary(), name);
    }

    FunctionPtr PastValue(const Variable& operand, const Variable& initialState, size_t offset, const std::wstring& name)
    {
        auto additionalProperties = Dictionary();
        additionalProperties[PrimitiveFunction::AttributeNameOffset] = DictionaryValue(offset);
        return BinaryOp(PrimitiveOpType::PastValue, operand, initialState, std::move(additionalProperties), name);
    }

    FunctionPtr FutureValue(const Variable& operand, const Variable& initialState, size_t offset, const std::wstring& name)
    {
        auto additionalProperties = Dictionary();
        additionalProperties[PrimitiveFunction::AttributeNameOffset] = DictionaryValue(offset);
        return BinaryOp(PrimitiveOpType::FutureValue, operand, initialState, std::move(additionalProperties), name);
    }

    FunctionPtr OneHotOp(const Variable& operand, size_t numClass, bool outputSparse, Axis& axis, const std::wstring& name)
    {
        auto additionalProperties = Dictionary();
        additionalProperties[PrimitiveFunction::AttributeNameNumClass] = numClass;
        additionalProperties[PrimitiveFunction::AttributeNameOneHotOutputSparse] = outputSparse;
        additionalProperties[PrimitiveFunction::AttributeNameOneHotAxis] = axis;
        return UnaryOp(PrimitiveOpType::OneHot, operand, std::move(additionalProperties), name);
    }

    FunctionPtr ReduceSum(const Variable& operand, const std::wstring& name)
    {
        return UnaryOp(PrimitiveOpType::SumAll, operand, Dictionary(), name);
    }

    FunctionPtr ReduceSum(const Variable& operand, const Axis& axis, const std::wstring& name)
    {
        return Internal::ReduceElements(operand, PrimitiveFunction::InternalSumReductionOpName, axis, name);
    }

    FunctionPtr ReduceLogSum(const Variable& operand, const Axis& axis, const std::wstring& name)
    {
        return Internal::ReduceElements(operand, PrimitiveFunction::InternalLogSumReductionOpName, axis, name);
    }

    FunctionPtr ReduceMean(const Variable& operand, const Axis& axis, const std::wstring& name)
    {
        return Internal::ReduceElements(operand, PrimitiveFunction::InternalMeanReductionOpName, axis, name);
    }

    FunctionPtr ReduceMax(const Variable& operand, const Axis& axis, const std::wstring& name)
    {
        return Internal::ReduceElements(operand, PrimitiveFunction::InternalMaxReductionOpName, axis, name);
    }

    FunctionPtr ReduceMin(const Variable& operand, const Axis& axis, const std::wstring& name)
    {
        return Internal::ReduceElements(operand, PrimitiveFunction::InternalMinReductionOpName, axis, name);
    }

    FunctionPtr ReduceProd(const Variable& operand, const Axis& axis, const std::wstring& name)
    {
        return Internal::ReduceElements(operand, PrimitiveFunction::InternalProdReductionOpName, axis, name);
    }

    FunctionPtr PerDimMeanVarianceNormalize(const Variable& operand, const Variable& mean, const Variable& invStdDev, const std::wstring& name)
    {
        auto operandPlaceholder = PlaceholderVariable(L"operand");
        auto meanPlaceholder = PlaceholderVariable(L"mean");
        auto invStdDevPlaceholder = PlaceholderVariable(L"invStdDev");
        return AsBlock(std::move(ElementTimes(Minus(operandPlaceholder, meanPlaceholder), invStdDevPlaceholder)), { { operandPlaceholder, operand }, { meanPlaceholder, mean }, { invStdDevPlaceholder, invStdDev } }, L"PerDimMeanVarianceNormalize", name);
    }

    FunctionPtr Convolution(const Variable& convolutionMap,
        const Variable& operand,
        const NDShape& strides,
        const std::vector<bool>& sharing,
        const std::vector<bool>& autoPadding,
        size_t maxTempMemSizeInSamples,
        const std::wstring& name)
    {
        return Internal::Convolution(convolutionMap,
            operand,
            strides,
            sharing,
            autoPadding,
            false,
            { 0 },
            maxTempMemSizeInSamples,
            name);
    }

    FunctionPtr ConvolutionTranspose(const Variable& convolutionMap,
        const Variable& operand,
        const NDShape& strides,
        const std::vector<bool>& sharing,
        const std::vector<bool>& autoPadding,
        const NDShape& outputShape,
        size_t maxTempMemSizeInSamples,
        const std::wstring& name)
    {
        return Internal::Convolution(convolutionMap,
            operand,
            strides,
            sharing,
            autoPadding,
            true,
            outputShape,
            maxTempMemSizeInSamples,
            name);
    }

    FunctionPtr ROIPooling(const Variable& convolutionMap, const Variable& rois, const NDShape& roiOutputShape, const std::wstring& name/* = L""*/)
    {
        auto additionalProperties = Dictionary();
        additionalProperties[PrimitiveFunction::AttributeNameROIOutputShape] = roiOutputShape;
        return BinaryOp(PrimitiveOpType::ROIPooling, convolutionMap, rois, std::move(additionalProperties), name);
    }

    FunctionPtr Pooling(const Variable& operand,
                        PoolingType poolingType,
                        const NDShape& poolingWindowShape,
                        const NDShape& strides,
                        const std::vector<bool>& autoPadding,
                        const bool ceilOutDim,
                        const bool includePad,
                        const std::wstring& name)
    {
        auto additionalProperties = Dictionary();
        additionalProperties[PrimitiveFunction::AttributeNamePoolingType] = (size_t)poolingType;
        additionalProperties[PrimitiveFunction::AttributeNamePoolingWindowShape] = poolingWindowShape;
        additionalProperties[PrimitiveFunction::AttributeNameStrides] = strides;
        additionalProperties[PrimitiveFunction::AttributeNameAutoPadding] = AsDictionaryValueVector(autoPadding);
        additionalProperties[PrimitiveFunction::AttributeNameLowerPad] = NDShape({0});
        additionalProperties[PrimitiveFunction::AttributeNameUpperPad] = NDShape({0});
        additionalProperties[PrimitiveFunction::AttributeNameCeilOutDim] = ceilOutDim;
        additionalProperties[PrimitiveFunction::AttributeNameIncludePad] = includePad;

        return UnaryOp(PrimitiveOpType::Pooling, operand, std::move(additionalProperties), name);
    }

    FunctionPtr Unpooling(const Variable& operand,
                          const Variable& poolingInput,
                          PoolingType unpoolingType,
                          const NDShape& poolingWindowShape,
                          const NDShape& strides,
                          const std::vector<bool>& autoPadding,
                          const std::wstring& name)
    {
        auto additionalProperties = Dictionary();
        additionalProperties[PrimitiveFunction::AttributeNamePoolingType] = (size_t)unpoolingType;
        additionalProperties[PrimitiveFunction::AttributeNameUnpoolingWindowShape] = poolingWindowShape;
        additionalProperties[PrimitiveFunction::AttributeNameStrides] = strides;
        additionalProperties[PrimitiveFunction::AttributeNameAutoPadding] = AsDictionaryValueVector(autoPadding);
        additionalProperties[PrimitiveFunction::AttributeNameLowerPad] = NDShape({0});
        additionalProperties[PrimitiveFunction::AttributeNameUpperPad] = NDShape({0});

        std::vector<Variable> operands = { operand, poolingInput};
        return AsComposite(MakeSharedObject<PrimitiveFunction>(PrimitiveOpType::Unpooling, operands, std::move(additionalProperties), name), name);
    }

    FunctionPtr BatchNormalization(const Variable& operand,
                                   const Variable& scale,
                                   const Variable& bias,
                                   const Variable& runningMean,
                                   const Variable& runningInvStd,
                                   const Variable& runningCount,
                                   bool spatial,
                                   double normalizationTimeConstant,
                                   double blendTimeConstant,
                                   double epsilon,
                                   bool useCuDNNEngine,
                                   const std::wstring& name)
    {
        auto additionalProperties = Dictionary();
        additionalProperties[PrimitiveFunction::AttributeNameSpatial] = spatial;
        additionalProperties[PrimitiveFunction::AttributeNameNormalizationTimeConstant] = normalizationTimeConstant;
        additionalProperties[PrimitiveFunction::AttributeNameBlendTimeConstant] = blendTimeConstant;
        additionalProperties[PrimitiveFunction::AttributeNameEpsilon] = epsilon;
        additionalProperties[PrimitiveFunction::AttributeNameUseCuDNNEngine] = useCuDNNEngine;

        std::vector<Variable> operands = { operand, scale, bias, runningMean, runningInvStd, runningCount };
        return AsComposite(MakeSharedObject<PrimitiveFunction>(PrimitiveOpType::BatchNormalization,
                                            operands,
                                            std::move(additionalProperties),
                                            name),
                                         name);
    }

    FunctionPtr Clip(const Variable& operand, const Variable& min, const Variable& max, const std::wstring& name)
    {
        std::vector<Variable> operands = { operand, min, max };
        return AsComposite(MakeSharedObject<PrimitiveFunction>(PrimitiveOpType::Clip, operands, Dictionary(), name), name);
    }

    FunctionPtr ElementSelect(const Variable& condition, const Variable& leftOperand, const Variable& rightOperand, const std::wstring& name)
    {
        // TODO: If the condition is a scalar constant, we can just pass-through the appropriate operand
        std::vector<Variable> operands = { condition, leftOperand, rightOperand };
        return AsComposite(MakeSharedObject<PrimitiveFunction>(PrimitiveOpType::Select, operands, Dictionary(), name), name);
    }

    FunctionPtr Splice(const std::vector<Variable>& operands, const Axis& axis, const std::wstring& name)
    {
        auto additionalProperties = Dictionary();
        additionalProperties[PrimitiveFunction::AttributeNameAxis] = axis;

        std::vector<Variable> operandsCopy = operands;
        return AsComposite(MakeSharedObject<PrimitiveFunction>(PrimitiveOpType::Splice, operandsCopy, std::move(additionalProperties), name), name);
    }

    FunctionPtr Combine(const std::vector<Variable>& operands, const std::wstring& name)
    {
        return AsComposite(MakeSharedObject<PrimitiveFunction>(PrimitiveOpType::Combine, operands, Dictionary(), name), name);
    }

    FunctionPtr Alias(const Variable& operand, const std::wstring& name)
    {
        return UnaryOp(PrimitiveOpType::NoOp, operand, Dictionary(), name);
    }

    FunctionPtr AsBlock(FunctionPtr&& composite, const std::vector<std::pair<Variable, Variable>>& argumentsMap, const std::wstring& blockOpName, const std::wstring& blockName)
    {
        if (!composite->IsComposite())
            InvalidArgument("Composite argument '%S' to AsBlock is not a composite Function.", composite->AsString().c_str());

        return AsComposite(MakeSharedObject<BlockFunction>(std::move(composite), argumentsMap, blockOpName, Dictionary(), blockName), blockName);
    }

    FunctionPtr AsComposite(const FunctionPtr& rootFunction, const std::wstring& name)
    {
        return rootFunction->IsComposite() ? rootFunction : CompositeFunction::Create(rootFunction, name);
    }

    FunctionPtr OptimizedRNNStack(const Variable& operand, const Variable& weights, size_t hiddenSize, size_t numLayers, bool bidirectional, const std::wstring& recurrentOp, const std::wstring& name)
    {
        auto additionalProperties = Dictionary();
        additionalProperties[PrimitiveFunction::AttributeNameHiddenSize] = hiddenSize;
        additionalProperties[PrimitiveFunction::AttributeNameNumLayers] = numLayers;
        additionalProperties[PrimitiveFunction::AttributeNameBidirectional] = bidirectional;
        additionalProperties[PrimitiveFunction::AttributeNameRecurrentOp] = recurrentOp;

        return BinaryOp(PrimitiveOpType::OptimizedRNNStack, operand, weights, std::move(additionalProperties), name);
    }

    FunctionPtr ELU(const Variable& operand, const std::wstring& name)
    {
        return UnaryOp(PrimitiveOpType::ELU, operand, Dictionary(), name);
    }

    FunctionPtr LeakyReLU(const Variable& operand, const std::wstring& name)
    {
        auto operandPlaceholder = PlaceholderVariable();
        auto lessThanZero = Less(operandPlaceholder, Constant::Scalar(operand.GetDataType(), 0.0));
        auto result = ElementSelect(lessThanZero,
            ElementTimes(Constant::Scalar(operand.GetDataType(), 0.01), operandPlaceholder),
            operandPlaceholder);

        return AsBlock(std::move(result), { { operandPlaceholder, operand } }, L"LeakyReLU", name);
    }

    FunctionPtr PReLU(const Variable& alpha, const Variable& operand, const std::wstring& name)
    {
        auto operandPlaceholder = PlaceholderVariable();
        auto lessThanZero = Less(operandPlaceholder, Constant::Scalar(operand.GetDataType(), 0.0));
        auto result = ElementSelect(lessThanZero,
            ElementTimes(alpha, operandPlaceholder),
            operandPlaceholder);

        return AsBlock(std::move(result), { { operandPlaceholder, operand } }, L"PReLU", name);
    }

    FunctionPtr Softplus(const Variable& operand, const std::wstring& name)
    {
        auto operandPlaceholder = PlaceholderVariable();
        auto result = LogAddExp(operandPlaceholder, Constant::Scalar(operand.GetDataType(), 0.0));

        return AsBlock(std::move(result), { { operandPlaceholder, operand } }, L"Softplus", name);
    }

    FunctionPtr Argmax(const Variable& operand, const Axis& axis, const std::wstring& name)
    {
        return Internal::ReduceElements(operand, PrimitiveFunction::InternalArgmaxReductionOpName, axis, name);
    }

    FunctionPtr Argmin(const Variable& operand, const Axis& axis, const std::wstring& name)
    {
        return Internal::ReduceElements(operand, PrimitiveFunction::InternalArgminReductionOpName, axis, name);
    }

    FunctionPtr StopGradient(const Variable& operand, const std::wstring& name)
    {
        return UnaryOp(PrimitiveOpType::StopGradient, operand, Dictionary(), name);
    }

<<<<<<< HEAD
    FunctionPtr Assign(Variable& refOperand, const Variable& operand, const std::wstring& name)
    {
        return BinaryOp(PrimitiveOpType::Assign, refOperand, operand, Dictionary(), name);
=======
    FunctionPtr ReconcileDynamicAxes(const Variable& operand, const Variable& axesAsOperand, const std::wstring& name)
    {
        // TODO: In V1 graph generation, ReconcileDynamicAxis() should be treated like a no-op if the axis is known to be the same.
        //       E.g. used for seq2seq.
        return BinaryOp(PrimitiveOpType::ReconcileDynamicAxis, operand, axesAsOperand, Dictionary(), name);
    }

    FunctionPtr ToSequence(const Variable& operand, const std::wstring& sequenceAxisNamePrefix, const std::wstring& name)
    {
        Dictionary additionalAttributes;
        additionalAttributes[PrimitiveFunction::AttributeNameSequenceAxisNamePrefix] = sequenceAxisNamePrefix;
        return UnaryOp(PrimitiveOpType::ToSequence, operand, std::move(additionalAttributes), name);
    }

    FunctionPtr ToSequence(const Variable& operand, const Variable& sequenceLengths, const std::wstring& sequenceAxisNamePrefix, const std::wstring& name)
    {
        Dictionary additionalAttributes;
        additionalAttributes[PrimitiveFunction::AttributeNameSequenceAxisNamePrefix] = sequenceAxisNamePrefix;
        return BinaryOp(PrimitiveOpType::ToSequence, operand, sequenceLengths, std::move(additionalAttributes), name);
    }

    const static std::wstring DefaultToSequenceSequenceAxisNamePrefix = L"ToSequence_";
    FunctionPtr ToSequenceLike(const Variable& operand, const Variable& dynamicAxesLike, const std::wstring& name)
    {
        return BinaryOp(PrimitiveOpType::ToSequenceLike, operand, dynamicAxesLike, Dictionary(), name);
>>>>>>> a6850117
    }

    namespace Sequence
    {
        void VerifyIsSequence(const Variable& operand)
        {
            // The operand must have at least one dynamic axis
            if (operand.DynamicAxes().empty())
                InvalidArgument("A sequence function can only be applied on operands with at least one dynamic axis and whose first dynamic axis is ordered");
        }

        FunctionPtr IsFirst(const Variable& operand, const std::wstring& name)
        {
            auto operandPlaceholder = PlaceholderVariable(L"operand");
            return AsBlock(std::move(Internal::IsWithin(operandPlaceholder, 1)), { { operandPlaceholder, operand} }, L"Sequence::IsFirst", name);
        }

        FunctionPtr IsLast(const Variable& operand, const std::wstring& name)
        {
            auto operandPlaceholder = PlaceholderVariable(L"operand");
            return AsBlock(std::move(Internal::IsWithin(operandPlaceholder, -1)), { { operandPlaceholder, operand } }, L"Sequence::IsLast", name);
        }

        FunctionPtr Slice(const Variable& operand, int beginIndex, int endIndex, const std::wstring& name)
        {
            VerifyIsSequence(operand);

            if ((beginIndex == 0) && (endIndex == 0))
                return operand;

            auto operandPlaceholder = PlaceholderVariable(L"operand");

            auto beginFlagsLambda = [beginIndex, operandPlaceholder]() {
                return (beginIndex > 0) ? Minus(Constant::Scalar(1.0f), Internal::IsWithin(operandPlaceholder, beginIndex)) : Internal::IsWithin(operandPlaceholder, beginIndex);
            };

            auto endFlagsLambda = [endIndex, operandPlaceholder]() {
                return (endIndex > 0) ? Internal::IsWithin(operandPlaceholder, endIndex) : Minus(Constant::Scalar(1.0f), Internal::IsWithin(operandPlaceholder, endIndex));
            };

            FunctionPtr flags;
            if (beginIndex == 0)
                flags = endFlagsLambda();
            else if (endIndex == 0)
                flags = beginFlagsLambda();
            else
                flags = ElementTimes(beginFlagsLambda(), endFlagsLambda());

            int sliceLength = (endIndex - beginIndex);
            size_t multiplicativeFactor = (sliceLength > 0) ? 0 : 1;

            auto sliceComposite = Internal::Gather(operandPlaceholder, flags, std::make_pair(multiplicativeFactor, sliceLength));
            return AsBlock(std::move(sliceComposite), { { operandPlaceholder, operand } }, L"Sequence::Slice", name);
        }

        FunctionPtr First(const Variable& operand, const std::wstring& name)
        {
            return Sequence::Slice(operand, 0, 1, name);
        }

        FunctionPtr Last(const Variable& operand, const std::wstring& name)
        {
            return Sequence::Slice(operand, -1, 0, name);
        }

        FunctionPtr Where(const Variable& condition, const std::wstring& name)
        {
            return UnaryOp(PrimitiveOpType::Where, condition, Dictionary(), name);
        }

        FunctionPtr Gather(const Variable& operand, const Variable& condition, const std::wstring& name)
        {
            auto operandPlaceholder = PlaceholderVariable(L"operand");
            auto conditionPlaceholder = PlaceholderVariable(L"condition");
            return AsBlock(std::move(Internal::Gather(operandPlaceholder, conditionPlaceholder)), { { operandPlaceholder, operand }, { conditionPlaceholder, condition } }, L"Sequence::Gather", name);
        }

        FunctionPtr Gather(const Variable& operand, const Variable& condition, const std::pair<size_t, int>& newDerivedSequenceAxisScalingAndAdditiveFactor, const std::wstring& name)
        {
            auto operandPlaceholder = PlaceholderVariable(L"operand");
            auto conditionPlaceholder = PlaceholderVariable(L"condition");
            return AsBlock(std::move(Internal::Gather(operandPlaceholder, conditionPlaceholder, newDerivedSequenceAxisScalingAndAdditiveFactor)), { { operandPlaceholder, operand },{ conditionPlaceholder, condition } }, L"Sequence::Gather", name);
        }

        FunctionPtr Scatter(const Variable& operand, const Variable& condition, const std::wstring& name)
        {
            auto operandPlaceholder = PlaceholderVariable(L"operand");
            auto conditionPlaceholder = PlaceholderVariable(L"condition");
            return AsBlock(std::move(Internal::Scatter(operandPlaceholder, conditionPlaceholder)), { { operandPlaceholder, operand }, { conditionPlaceholder, condition } }, L"Sequence::Scatter", name);
        }

        FunctionPtr Scatter(const Variable& operand, const Variable& condition, const std::pair<size_t, int>& newDerivedSequenceAxisScalingAndAdditiveFactor, const std::wstring& name)
        {
            auto operandPlaceholder = PlaceholderVariable(L"operand");
            auto conditionPlaceholder = PlaceholderVariable(L"condition");
            return AsBlock(std::move(Internal::Scatter(operandPlaceholder, conditionPlaceholder, newDerivedSequenceAxisScalingAndAdditiveFactor)), { { operandPlaceholder, operand },{ conditionPlaceholder, condition } }, L"Sequence::Scatter", name);
        }

        FunctionPtr BroadcastAs(const Variable& operand, const Variable& broadcastAs, const std::wstring& name)
        {
            auto operandPlaceholder = PlaceholderVariable(L"operand");
            auto broadcastAsPlaceholder = PlaceholderVariable(L"broadcastAs");
            return AsBlock(ReconcileDynamicAxes(operandPlaceholder, broadcastAsPlaceholder), { { operandPlaceholder, operand },{ broadcastAsPlaceholder, broadcastAs } }, L"Sequence::BroadcastAs", name);
        }

        FunctionPtr ReduceElements(const Variable& operand, const std::wstring& reductionOpName, const std::wstring& name)
        {
            auto operandPlaceholder = PlaceholderVariable(L"operand");
            auto unpackedSequence = Unpack(operandPlaceholder, ReductionIdentityValue(PrimitiveFunction::InternalSumReductionOpName), /*suppressMaskOutput =*/ true, name);
            auto reductionResult = Internal::ReduceElements(unpackedSequence, reductionOpName, Axis(-1), /*keepReducedDimensions =*/ false);

            return AsBlock(std::move(reductionResult), { { operandPlaceholder, operand } }, L"Sequence::ReduceElements", name);
        }

        FunctionPtr ReduceSum(const Variable& operand, const std::wstring& name)
        {
            return ReduceElements(operand, PrimitiveFunction::InternalSumReductionOpName, name);
        }

        FunctionPtr ReduceMax(const Variable& operand, const std::wstring& name)
        {
            return ReduceElements(operand, PrimitiveFunction::InternalMaxReductionOpName, name);
        }

        FunctionPtr Softmax(const Variable& operand, const std::wstring& name)
        {
            auto operandPlaceholder = PlaceholderVariable(L"operand");
            auto reducedLogSumExp = ReduceElements(operandPlaceholder, PrimitiveFunction::InternalLogSumReductionOpName, name);
            auto logZ = BroadcastAs(reducedLogSumExp, operandPlaceholder);
            return AsBlock(Exp(operandPlaceholder - logZ), { { operandPlaceholder, operand } }, L"Sequence::Softmax", name);
        }

        FunctionPtr Unpack(const Variable& operand, double paddingValue, bool supressMaskOutput, const std::wstring& name)
        {
            Dictionary additionalAttributes;
            additionalAttributes[PrimitiveFunction::AttributeNameSequenceUnpackPaddingValue] = paddingValue;
            additionalAttributes[PrimitiveFunction::AttributeNameSequenceUnpackSuppressMaskOutput] = supressMaskOutput;
            return UnaryOp(PrimitiveOpType::UnpackSequence, operand, std::move(additionalAttributes), name);
        }
    }

    namespace Internal
    {
        FunctionPtr IsWithin(const Variable& operand, int offset, const std::wstring& name)
        {
            Sequence::VerifyIsSequence(operand);

            if (offset == 0)
                InvalidArgument("Sequence::IsWithin: The offset cannot be 0.");

            if (offset > 0)
                return PastValue(Internal::ZeroesWithDynamicAxesLike(operand), Constant::Scalar(1.0f), offset, name);
            else
                return FutureValue(Internal::ZeroesWithDynamicAxesLike(operand), Constant::Scalar(1.0f), -offset, name);
        }

        FunctionPtr PackedIndex(const Variable& operand, const Variable& index, const std::wstring& name)
        {
            return BinaryOp(PrimitiveOpType::PackedIndex, operand, index, Dictionary(), name);
        }

        FunctionPtr GatherPacked(const Variable& operand, const Variable& packedIndex, const std::wstring& name)
        {
            return BinaryOp(PrimitiveOpType::GatherPacked, operand, packedIndex, Dictionary(), name);
        }

        FunctionPtr ScatterPacked(const Variable& operand, const Variable& packedIndex, const Variable& condition, const std::wstring& name)
        {
            std::vector<Variable> operands = { operand, packedIndex, condition };
            return AsComposite(MakeSharedObject<PrimitiveFunction>(PrimitiveOpType::ScatterPacked, operands, Dictionary(), name), name);
        }

        FunctionPtr ZeroesWithDynamicAxesLike(const Variable& operand)
        {
            return ReconcileDynamicAxes(Constant::Scalar(0.0f), operand/*acts as layout input*/);
        }

        FunctionPtr Where(const Variable& condition, const std::pair<size_t, int>& newDerivedSequenceAxisScalingAndAdditiveFactor, const std::wstring& name)
        {
            auto additionalProperties = Dictionary();
            additionalProperties[PrimitiveFunction::AttributeNameNewSequenceAxisLengthScalingFactor] = newDerivedSequenceAxisScalingAndAdditiveFactor.first;
            additionalProperties[PrimitiveFunction::AttributeNameNewSequenceAxisLengthAdditiveFactor] = newDerivedSequenceAxisScalingAndAdditiveFactor.second;
            return UnaryOp(PrimitiveOpType::Where, condition, std::move(additionalProperties), name);
        }

        FunctionPtr Gather(const Variable& operand, const Variable& condition, const std::wstring& name)
        {
            return Internal::GatherPacked(operand, Internal::PackedIndex(/*layout of*/ operand, Sequence::Where(condition)), name);
        }

        FunctionPtr Gather(const Variable& operand, const Variable& condition, const std::pair<size_t, int>& newDerivedSequenceAxisScalingAndAdditiveFactor, const std::wstring& name)
        {
            return Internal::GatherPacked(operand, Internal::PackedIndex(/*layout of*/ operand, Where(condition, newDerivedSequenceAxisScalingAndAdditiveFactor)), name);
        }

        FunctionPtr Scatter(const Variable& operand, const Variable& condition, const std::wstring& name)
        {
            return Internal::ScatterPacked(operand, Internal::PackedIndex(/*layout of*/ condition, Sequence::Where(condition)), /*layout of*/ condition, name);
        }

        FunctionPtr Scatter(const Variable& operand, const Variable& condition, const std::pair<size_t, int>& newDerivedSequenceAxisScalingAndAdditiveFactor, const std::wstring& name)
        {
            return Internal::ScatterPacked(operand, Internal::PackedIndex(/*layout of*/ condition, Where(condition, newDerivedSequenceAxisScalingAndAdditiveFactor)), /*layout of*/ condition, name);
        }

        FunctionPtr Slice(const Variable& operand, const std::vector<Axis>& axis, const std::vector<int>& beginIndex, const std::vector<int>& endIndex, const std::wstring& name)
        {
            auto additionalProperties = Dictionary(); 

            assert(axis.size() > 0 && axis.size() == beginIndex.size() && axis.size() == endIndex.size());
            if (axis.size() == 1)
            {
                additionalProperties[PrimitiveFunction::AttributeNameAxis] = axis[0];
                additionalProperties[PrimitiveFunction::AttributeNameBeginIndex] = beginIndex[0];
                additionalProperties[PrimitiveFunction::AttributeNameEndIndex] = endIndex[0];
            }
            else
            {
                additionalProperties[PrimitiveFunction::AttributeNameAxisVec] = AsDictionaryValueVector(axis);
                additionalProperties[PrimitiveFunction::AttributeNameBeginIndexVec] = AsDictionaryValueVector(beginIndex);
                additionalProperties[PrimitiveFunction::AttributeNameEndIndexVec] = AsDictionaryValueVector(endIndex);
            }
            return UnaryOp(PrimitiveOpType::Slice, operand, std::move(additionalProperties), name);
        }

        FunctionPtr ReduceElements(const Variable& operand, const std::wstring& reductionOpName, const Axis& axis, bool keepReducedDimensions, const std::wstring& name)
        {
            if (axis.IsStaticAxis() ||
                (axis == Axis::AllStaticAxes()) ||
                (axis == Axis::AllAxes()) ||
                (axis == Axis::DefaultBatchAxis()) ||
                ((reductionOpName == PrimitiveFunction::InternalSumReductionOpName) && (axis == Axis::OperandSequenceAxis())))
            {
                auto additionalProperties = Dictionary();
                additionalProperties[PrimitiveFunction::AttributeNameAxis] = axis;
                additionalProperties[PrimitiveFunction::AttributeNameReductionOpName] = reductionOpName;
                additionalProperties[PrimitiveFunction::AttributeNameReductionKeepDimensions] = keepReducedDimensions;
                return UnaryOp(PrimitiveOpType::ReduceElements, operand, std::move(additionalProperties), name);
            }

            LogicError("ReduceElements: operand %S; Invalid axis argument provided. To reduce an operand along its ordered dynamic axis use Sequence::ReduceElements.",
                       operand.AsString().c_str());
        }

        FunctionPtr ReduceElements(const Variable& operand, const std::wstring& reductionOpName, const Axis& axis, const std::wstring& name)
        {
            bool keepReducedDimensions = true;
            if (axis == Axis::AllStaticAxes() || axis == Axis::AllAxes())
                keepReducedDimensions = false;

            return ReduceElements(operand, reductionOpName, axis, keepReducedDimensions, name);
        }

        FunctionPtr Convolution(const Variable& convolutionMap,
            const Variable& operand,
            const NDShape& strides,
            const std::vector<bool>& sharing,
            const std::vector<bool>& autoPadding,
            bool transpose,
            const NDShape& outputShape,
            size_t maxTempMemSizeInSamples,
            const std::wstring& name)
        {
            // Currently we require that the Convolution function's operand have a dynamic axis since otherwise
            // the internal implementation incorrectly infers the batch axis dimension by picking up the first axis as 
            // the sample shape and considering the rest to be part of the batch axis
            if (operand.DynamicAxes().empty())
                LogicError("Convolution currently requires the main operand to have dynamic axes");

            auto additionalProperties = Dictionary();
            additionalProperties[PrimitiveFunction::AttributeNameStrides] = strides;
            additionalProperties[PrimitiveFunction::AttributeNameSharing] = AsDictionaryValueVector(sharing);
            additionalProperties[PrimitiveFunction::AttributeNameAutoPadding] = AsDictionaryValueVector(autoPadding);
            additionalProperties[PrimitiveFunction::AttributeNameLowerPad] = NDShape({0});
            additionalProperties[PrimitiveFunction::AttributeNameUpperPad] = NDShape({0});
            additionalProperties[PrimitiveFunction::AttributeNameTranspose] = transpose;
            additionalProperties[PrimitiveFunction::AttributeNameOutputShape] = outputShape;
            additionalProperties[PrimitiveFunction::AttributeNameMaxTempMemSizeInSamples] = maxTempMemSizeInSamples;

            return BinaryOp(PrimitiveOpType::Convolution, convolutionMap, operand, std::move(additionalProperties), name);
        }

    }
}<|MERGE_RESOLUTION|>--- conflicted
+++ resolved
@@ -1610,11 +1610,11 @@
         return UnaryOp(PrimitiveOpType::StopGradient, operand, Dictionary(), name);
     }
 
-<<<<<<< HEAD
     FunctionPtr Assign(Variable& refOperand, const Variable& operand, const std::wstring& name)
     {
         return BinaryOp(PrimitiveOpType::Assign, refOperand, operand, Dictionary(), name);
-=======
+    }
+
     FunctionPtr ReconcileDynamicAxes(const Variable& operand, const Variable& axesAsOperand, const std::wstring& name)
     {
         // TODO: In V1 graph generation, ReconcileDynamicAxis() should be treated like a no-op if the axis is known to be the same.
@@ -1640,7 +1640,6 @@
     FunctionPtr ToSequenceLike(const Variable& operand, const Variable& dynamicAxesLike, const std::wstring& name)
     {
         return BinaryOp(PrimitiveOpType::ToSequenceLike, operand, dynamicAxesLike, Dictionary(), name);
->>>>>>> a6850117
     }
 
     namespace Sequence
