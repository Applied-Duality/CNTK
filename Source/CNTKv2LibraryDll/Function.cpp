--- conflicted
+++ resolved
@@ -129,7 +129,6 @@
         return std::shared_ptr<std::vector<Variable>>(new std::vector<Variable>(std::move(inputs)), [](std::vector<Variable>* ptr) { delete ptr; });
     }
 
-<<<<<<< HEAD
     Function::Function(const std::vector<Variable>& inputs, Dictionary&& functionConfig, const std::wstring& name, const std::wstring& uid)
         : Function(inputs, std::move(functionConfig), nullptr, name, uid)
     {}
@@ -153,8 +152,6 @@
         return outputs[0].CompositePreservingCopy(composite);
     }
 
-=======
->>>>>>> 0877ae9e
     std::shared_ptr<std::vector<Variable>> Function::OutputsImpl() const
     {
         std::vector<Variable> outputs;
